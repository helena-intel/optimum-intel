#  Copyright 2022 The HuggingFace Team. All rights reserved.
#
#  Licensed under the Apache License, Version 2.0 (the "License");
#  you may not use this file except in compliance with the License.
#  You may obtain a copy of the License at
#
#      http://www.apache.org/licenses/LICENSE-2.0
#
#  Unless required by applicable law or agreed to in writing, software
#  distributed under the License is distributed on an "AS IS" BASIS,
#  WITHOUT WARRANTIES OR CONDITIONS OF ANY KIND, either express or implied.
#  See the License for the specific language governing permissions and
#  limitations under the License.
import logging
import os
from pathlib import Path
from typing import Optional, Union

import numpy as np
import openvino
import torch
import transformers
from huggingface_hub import model_info
from transformers import (
    AutoConfig,
    AutoModel,
    AutoModelForAudioClassification,
    AutoModelForAudioFrameClassification,
    AutoModelForAudioXVector,
    AutoModelForCTC,
    AutoModelForImageClassification,
    AutoModelForMaskedLM,
    AutoModelForQuestionAnswering,
    AutoModelForSequenceClassification,
    AutoModelForTokenClassification,
    PretrainedConfig,
)
from transformers.file_utils import add_start_docstrings, add_start_docstrings_to_model_forward
from transformers.modeling_outputs import (
    BaseModelOutput,
    CausalLMOutput,
    ImageClassifierOutput,
    MaskedLMOutput,
    QuestionAnsweringModelOutput,
    SequenceClassifierOutput,
    TokenClassifierOutput,
    XVectorOutput,
)

from optimum.exporters import TasksManager

from ..utils.import_utils import is_timm_available, is_timm_version
from .modeling_base import OVBaseModel
from .utils import _is_timm_ov_dir


logger = logging.getLogger(__name__)


_TOKENIZER_FOR_DOC = "AutoTokenizer"
_FEATURE_EXTRACTOR_FOR_DOC = "AutoFeatureExtractor"

MODEL_START_DOCSTRING = r"""
    This model inherits from [`optimum.intel.openvino.modeling.OVBaseModel`]. Check the superclass documentation for the generic methods the
    library implements for all its model (such as downloading or saving)
    Parameters:
        model (`openvino.runtime.Model`): is the main class used to run OpenVINO Runtime inference.
        config (`transformers.PretrainedConfig`): [PretrainedConfig](https://huggingface.co/docs/transformers/main_classes/configuration#transformers.PretrainedConfig)
            is the Model configuration class with all the parameters of the model.
            Initializing with a config file does not load the weights associated with the model, only the configuration.
            Check out the [`~intel.openvino.modeling.OVBaseModel.from_pretrained`] method to load the model weights.
        device (`str`, defaults to `"CPU"`):
            The device type for which the model will be optimized for. The resulting compiled model will contains nodes specific to this device.
        dynamic_shapes (`bool`, defaults to `True`):
            All the model's dimension will be set to dynamic when set to `True`. Should be set to `False` for the model to not be dynamically reshaped by default.
        ov_config (`Optional[Dict]`, defaults to `None`):
            The dictionnary containing the informations related to the model compilation.
        compile (`bool`, defaults to `True`):
            Disable the model compilation during the loading step when set to `False`.
            Can be useful to avoid unnecessary compilation, in the case where the model needs to be statically reshaped, the device modified or if FP16 conversion is enabled.
"""

INPUTS_DOCSTRING = r"""
    Args:
        input_ids (`torch.Tensor`):
            Indices of input sequence tokens in the vocabulary.
            Indices can be obtained using [`AutoTokenizer`](https://huggingface.co/docs/transformers/autoclass_tutorial#autotokenizer).
            [What are input IDs?](https://huggingface.co/docs/transformers/glossary#input-ids)
        attention_mask (`torch.Tensor`), *optional*):
            Mask to avoid performing attention on padding token indices. Mask values selected in `[0, 1]`:
            - 1 for tokens that are **not masked**,
            - 0 for tokens that are **masked**.
            [What are attention masks?](https://huggingface.co/docs/transformers/glossary#attention-mask)
        token_type_ids (`torch.Tensor`, *optional*):
            Segment token indices to indicate first and second portions of the inputs. Indices are selected in `[0, 1]`:
            - 1 for tokens that are **sentence A**,
            - 0 for tokens that are **sentence B**.
            [What are token type IDs?](https://huggingface.co/docs/transformers/glossary#token-type-ids)
"""

IMAGE_INPUTS_DOCSTRING = r"""
    Args:
        pixel_values (`torch.Tensor`):
            Pixel values corresponding to the images in the current batch.
            Pixel values can be obtained from encoded images using [`AutoFeatureExtractor`](https://huggingface.co/docs/transformers/autoclass_tutorial#autofeatureextractor).
"""

AUDIO_INPUTS_DOCSTRING = r"""
    Args:
        input_values (`torch.Tensor` of shape `({0})`):
            Float values of input raw speech waveform..
            Input values can be obtained from audio file loaded into an array using [`AutoFeatureExtractor`](https://huggingface.co/docs/transformers/autoclass_tutorial#autofeatureextractor).
"""


class OVModel(OVBaseModel):
    base_model_prefix = "openvino_model"
    auto_model_class = AutoModel

    def __init__(self, model: openvino.runtime.Model, config: transformers.PretrainedConfig = None, **kwargs):
        super().__init__(model, config, **kwargs)
        # Avoid warnings when creating a transformers pipeline
        AutoConfig.register(self.base_model_prefix, AutoConfig)
        self.auto_model_class.register(AutoConfig, self.__class__)
        self.device = torch.device("cpu")

    def to(self, device: str):
        """
        Use the specified `device` for inference. For example: "cpu" or "gpu". `device` can
        be in upper or lower case. To speed up first inference, call `.compile()` after `.to()`.
        """
<<<<<<< HEAD
        self._device = device.upper()
        self.compiled_model = None
=======
        self._device = str(device).upper()
>>>>>>> af2e986d
        self.request = None
        return self

    def forward(self, *args, **kwargs):
        raise NotImplementedError


SEQUENCE_CLASSIFICATION_EXAMPLE = r"""
    Example of sequence classification using `transformers.pipeline`:
    ```python
    >>> from transformers import {processor_class}, pipeline
    >>> from optimum.intel import {model_class}

    >>> tokenizer = {processor_class}.from_pretrained("{checkpoint}")
    >>> model = {model_class}.from_pretrained("{checkpoint}", export=True)
    >>> pipe = pipeline("text-classification", model=model, tokenizer=tokenizer)
    >>> outputs = pipe("Hello, my dog is cute")
    ```
"""


@add_start_docstrings(
    """
    OpenVINO Model with a SequenceClassifierOutput for sequence classification tasks.
    """,
    MODEL_START_DOCSTRING,
)
class OVModelForSequenceClassification(OVModel):
    export_feature = "text-classification"
    auto_model_class = AutoModelForSequenceClassification

    def __init__(self, model=None, config=None, **kwargs):
        super().__init__(model, config, **kwargs)

    @add_start_docstrings_to_model_forward(
        INPUTS_DOCSTRING.format("batch_size, sequence_length")
        + SEQUENCE_CLASSIFICATION_EXAMPLE.format(
            processor_class=_TOKENIZER_FOR_DOC,
            model_class="OVModelForSequenceClassification",
            checkpoint="distilbert-base-uncased-finetuned-sst-2-english",
        )
    )
    def forward(
        self,
        input_ids: Union[torch.Tensor, np.ndarray],
        attention_mask: Union[torch.Tensor, np.ndarray],
        token_type_ids: Optional[Union[torch.Tensor, np.ndarray]] = None,
        **kwargs,
    ):
        self.compile()

        np_inputs = isinstance(input_ids, np.ndarray)
        if not np_inputs:
            input_ids = np.array(input_ids)
            attention_mask = np.array(attention_mask)
            token_type_ids = np.array(token_type_ids) if token_type_ids is not None else token_type_ids

        inputs = {
            "input_ids": input_ids,
            "attention_mask": attention_mask,
        }

        # Add the token_type_ids when needed
        if "token_type_ids" in self.input_names:
            inputs["token_type_ids"] = token_type_ids

        # Run inference
        infer_request = self.compiled_model.create_infer_request()
        infer_request.start_async(inputs)
        infer_request.wait()
        logits = (
            torch.from_numpy(infer_request.get_tensor("logits").data).to(self.device)
            if not np_inputs
            else infer_request.get_tensor("logits").data
        )
        return SequenceClassifierOutput(logits=logits)


QUESTION_ANSWERING_EXAMPLE = r"""
    Example of question answering using `transformers.pipeline`:
    ```python
    >>> from transformers import {processor_class}, pipeline
    >>> from optimum.intel import {model_class}

    >>> tokenizer = {processor_class}.from_pretrained("{checkpoint}")
    >>> model = {model_class}.from_pretrained("{checkpoint}", export=True)
    >>> pipe = pipeline("question-answering", model=model, tokenizer=tokenizer)
    >>> question, text = "Who was Jim Henson?", "Jim Henson was a nice puppet"
    >>> outputs = pipe(question, text)
    ```
"""


@add_start_docstrings(
    """
    OpenVINO Model with a QuestionAnsweringModelOutput for extractive question-answering tasks.
    """,
    MODEL_START_DOCSTRING,
)
class OVModelForQuestionAnswering(OVModel):
    export_feature = "question-answering"
    auto_model_class = AutoModelForQuestionAnswering

    def __init__(self, model=None, config=None, **kwargs):
        super().__init__(model, config, **kwargs)

    @add_start_docstrings_to_model_forward(
        INPUTS_DOCSTRING.format("batch_size, sequence_length")
        + QUESTION_ANSWERING_EXAMPLE.format(
            processor_class=_TOKENIZER_FOR_DOC,
            model_class="OVModelForQuestionAnswering",
            checkpoint="distilbert-base-cased-distilled-squad",
        )
    )
    def forward(
        self,
        input_ids: Union[torch.Tensor, np.ndarray],
        attention_mask: Union[torch.Tensor, np.ndarray],
        token_type_ids: Optional[Union[torch.Tensor, np.ndarray]] = None,
        **kwargs,
    ):
        self.compile()

        np_inputs = isinstance(input_ids, np.ndarray)
        if not np_inputs:
            input_ids = np.array(input_ids)
            attention_mask = np.array(attention_mask)
            token_type_ids = np.array(token_type_ids) if token_type_ids is not None else token_type_ids

        inputs = {
            "input_ids": input_ids,
            "attention_mask": attention_mask,
        }

        # Add the token_type_ids when needed
        if "token_type_ids" in self.input_names:
            inputs["token_type_ids"] = token_type_ids

        # Run inference
        infer_request = self.compiled_model.create_infer_request()
        infer_request.start_async(inputs)
        infer_request.wait()
        start_logits = (
            torch.from_numpy(infer_request.get_tensor("start_logits").data).to(self.device)
            if not np_inputs
            else infer_request.get_tensor("start_logits").data
        )
        end_logits = (
            torch.from_numpy(infer_request.get_tensor("end_logits").data).to(self.device)
            if not np_inputs
            else infer_request.get_tensor("end_logits").data
        )
        return QuestionAnsweringModelOutput(start_logits=start_logits, end_logits=end_logits)


TOKEN_CLASSIFICATION_EXAMPLE = r"""
    Example of token classification using `transformers.pipelines`:
    ```python
    >>> from transformers import {processor_class}, pipeline
    >>> from optimum.intel import {model_class}

    >>> tokenizer = {processor_class}.from_pretrained("{checkpoint}")
    >>> model = {model_class}.from_pretrained("{checkpoint}", export=True)
    >>> pipe = pipeline("token-classification", model=model, tokenizer=tokenizer)
    >>> outputs = pipe("My Name is Peter and I live in New York.")
    ```
"""


@add_start_docstrings(
    """
    OpenVINO Model with a TokenClassifierOutput for token classification tasks.
    """,
    MODEL_START_DOCSTRING,
)
class OVModelForTokenClassification(OVModel):
    export_feature = "token-classification"
    auto_model_class = AutoModelForTokenClassification

    def __init__(self, model=None, config=None, **kwargs):
        super().__init__(model, config, **kwargs)

    @add_start_docstrings_to_model_forward(
        INPUTS_DOCSTRING.format("batch_size, sequence_length")
        + TOKEN_CLASSIFICATION_EXAMPLE.format(
            processor_class=_TOKENIZER_FOR_DOC,
            model_class="OVModelForTokenClassification",
            checkpoint="dslim/bert-base-NER",
        )
    )
    def forward(
        self,
        input_ids: Union[torch.Tensor, np.ndarray],
        attention_mask: Union[torch.Tensor, np.ndarray],
        token_type_ids: Optional[Union[torch.Tensor, np.ndarray]] = None,
        **kwargs,
    ):
        self.compile()

        np_inputs = isinstance(input_ids, np.ndarray)
        if not np_inputs:
            input_ids = np.array(input_ids)
            attention_mask = np.array(attention_mask)
            token_type_ids = np.array(token_type_ids) if token_type_ids is not None else token_type_ids

        inputs = {
            "input_ids": input_ids,
            "attention_mask": attention_mask,
        }

        # Add the token_type_ids when needed
        if "token_type_ids" in self.input_names:
            inputs["token_type_ids"] = token_type_ids

        # Run inference
        infer_request = self.compiled_model.create_infer_request()
        infer_request.start_async(inputs)
        infer_request.wait()
        logits = (
            torch.from_numpy(infer_request.get_tensor("logits").data).to(self.device)
            if not np_inputs
            else infer_request.get_tensor("logits").data
        )
        return TokenClassifierOutput(logits=logits)


FEATURE_EXTRACTION_EXAMPLE = r"""
    Example of feature extraction using `transformers.pipelines`:
    ```python
    >>> from transformers import {processor_class}, pipeline
    >>> from optimum.intel import {model_class}

    >>> tokenizer = {processor_class}.from_pretrained("{checkpoint}")
    >>> model = {model_class}.from_pretrained("{checkpoint}", export=True)
    >>> pipe = pipeline("feature-extraction", model=model, tokenizer=tokenizer)
    >>> outputs = pipe("My Name is Peter and I live in New York.")
    ```
"""


@add_start_docstrings(
    """
    OpenVINO Model with a BaseModelOutput for feature extraction tasks.
    """,
    MODEL_START_DOCSTRING,
)
class OVModelForFeatureExtraction(OVModel):
    export_feature = "feature-extraction"
    auto_model_class = AutoModel

    def __init__(self, model=None, config=None, **kwargs):
        super().__init__(model, config, **kwargs)

    @add_start_docstrings_to_model_forward(
        INPUTS_DOCSTRING.format("batch_size, sequence_length")
        + FEATURE_EXTRACTION_EXAMPLE.format(
            processor_class=_TOKENIZER_FOR_DOC,
            model_class="OVModelForFeatureExtraction",
            checkpoint="sentence-transformers/all-MiniLM-L6-v2",
        )
    )
    def forward(
        self,
        input_ids: Union[torch.Tensor, np.ndarray],
        attention_mask: Union[torch.Tensor, np.ndarray],
        token_type_ids: Optional[Union[torch.Tensor, np.ndarray]] = None,
        **kwargs,
    ):
        self.compile()

        np_inputs = isinstance(input_ids, np.ndarray)
        if not np_inputs:
            input_ids = np.array(input_ids)
            attention_mask = np.array(attention_mask)
            token_type_ids = np.array(token_type_ids) if token_type_ids is not None else token_type_ids

        inputs = {
            "input_ids": input_ids,
            "attention_mask": attention_mask,
        }

        # Add the token_type_ids when needed
        if "token_type_ids" in self.input_names:
            inputs["token_type_ids"] = token_type_ids

        # Run inference
        infer_request = self.compiled_model.create_infer_request()
        infer_request.start_async(inputs)
        infer_request.wait()
        last_hidden_state = (
            torch.from_numpy(infer_request.get_tensor("last_hidden_state").data).to(self.device)
            if not np_inputs
            else infer_request.get_tensor("last_hidden_state").data
        )
        return BaseModelOutput(last_hidden_state=last_hidden_state)


MASKED_LM_EXAMPLE = r"""
    Example of masked language modeling using `transformers.pipelines`:
    ```python
    >>> from transformers import {processor_class}, pipeline
    >>> from optimum.intel import {model_class}

    >>> tokenizer = {processor_class}.from_pretrained("{checkpoint}")
    >>> model = {model_class}.from_pretrained("{checkpoint}", export=True)
    >>> mask_token = tokenizer.mask_token
    >>> pipe = pipeline("fill-mask", model=model, tokenizer=tokenizer)
    >>> outputs = pipe("The goal of life is" + mask_token)
    ```
"""


@add_start_docstrings(
    """
    OpenVINO Model with a MaskedLMOutput for masked language modeling tasks.
    """,
    MODEL_START_DOCSTRING,
)
class OVModelForMaskedLM(OVModel):
    export_feature = "fill-mask"
    auto_model_class = AutoModelForMaskedLM

    def __init__(self, model=None, config=None, **kwargs):
        super().__init__(model, config, **kwargs)

    @add_start_docstrings_to_model_forward(
        INPUTS_DOCSTRING.format("batch_size, sequence_length")
        + MASKED_LM_EXAMPLE.format(
            processor_class=_TOKENIZER_FOR_DOC,
            model_class="OVModelForMaskedLM",
            checkpoint="roberta-base",
        )
    )
    def forward(
        self,
        input_ids: Union[torch.Tensor, np.ndarray],
        attention_mask: Union[torch.Tensor, np.ndarray],
        token_type_ids: Optional[Union[torch.Tensor, np.ndarray]] = None,
        **kwargs,
    ):
        self.compile()

        np_inputs = isinstance(input_ids, np.ndarray)
        if not np_inputs:
            input_ids = np.array(input_ids)
            attention_mask = np.array(attention_mask)
            token_type_ids = np.array(token_type_ids) if token_type_ids is not None else token_type_ids

        inputs = {
            "input_ids": input_ids,
            "attention_mask": attention_mask,
        }

        # Add the token_type_ids when needed
        if "token_type_ids" in self.input_names:
            inputs["token_type_ids"] = token_type_ids

        # Run inference
        infer_request = self.compiled_model.create_infer_request()
        infer_request.start_async(inputs)
        infer_request.wait()
        logits = (
            torch.from_numpy(infer_request.get_tensor("logits").data).to(self.device)
            if not np_inputs
            else infer_request.get_tensor("logits").data
        )
        return MaskedLMOutput(logits=logits)


IMAGE_CLASSIFICATION_EXAMPLE = r"""
    Example of image classification using `transformers.pipelines`:
    ```python
    >>> from transformers import {processor_class}, pipeline
    >>> from optimum.intel import {model_class}

    >>> preprocessor = {processor_class}.from_pretrained("{checkpoint}")
    >>> model = {model_class}.from_pretrained("{checkpoint}", export=True)
    >>> model.reshape(batch_size=1, sequence_length=3, height=224, width=224)
    >>> pipe = pipeline("image-classification", model=model, feature_extractor=preprocessor)
    >>> url = "http://images.cocodataset.org/val2017/000000039769.jpg"
    >>> outputs = pipe(url)
    ```
    This class can also be used with [timm](https://github.com/huggingface/pytorch-image-models)
    models hosted on [HuggingFaceHub](https://huggingface.co/timm). Example:
    ```python
    >>> from transformers import pipeline
    >>> from optimum.intel.openvino.modeling_timm import TimmImageProcessor
    >>> from optimum.intel import OVModelForImageClassification

    >>> model_id = "timm/vit_tiny_patch16_224.augreg_in21k"
    >>> preprocessor = TimmImageProcessor.from_pretrained(model_id)
    >>> model = OVModelForImageClassification.from_pretrained(model_id, export=True)
    >>> pipe = pipeline("image-classification", model=model, feature_extractor=preprocessor)
    >>> url = "http://images.cocodataset.org/val2017/000000039769.jpg"
    >>> outputs = pipe(url)
    ```
"""


@add_start_docstrings(
    """
    OpenVINO Model with a ImageClassifierOutput for image classification tasks.
    """,
    MODEL_START_DOCSTRING,
)
class OVModelForImageClassification(OVModel):
    export_feature = "image-classification"
    auto_model_class = AutoModelForImageClassification

    def __init__(self, model=None, config=None, **kwargs):
        super().__init__(model, config, **kwargs)

    @classmethod
    def from_pretrained(
        cls,
        model_id: Union[str, Path],
        export: bool = False,
        config: Optional["PretrainedConfig"] = None,
        use_auth_token: Optional[Union[bool, str]] = None,
        revision: Optional[str] = None,
        force_download: bool = False,
        cache_dir: Optional[str] = None,
        subfolder: str = "",
        local_files_only: bool = False,
        task: Optional[str] = None,
        trust_remote_code: bool = False,
        **kwargs,
    ):
        # Fix the mismatch between timm_config and huggingface_config
        local_timm_model = _is_timm_ov_dir(model_id)
        if local_timm_model or (not os.path.isdir(model_id) and model_info(model_id).library_name == "timm"):
            if not is_timm_available():
                raise ImportError(
                    "To load a timm model, timm needs to be installed. Please install it with `pip install timm`."
                )

            if is_timm_version("<", "0.9.0"):
                raise ImportError(
                    "To load a timm model, please make sure to upgrade your `timm` version to at least 0.9.0, you can upgrade it by running `pip install --upgrade timm`"
                )

            from .modeling_timm import TimmConfig, TimmForImageClassification, TimmOnnxConfig

            config = TimmConfig.from_pretrained(model_id, **kwargs)
            #  If locally saved timm model, directly load
            if local_timm_model:
                return super()._from_pretrained(model_id=model_id, config=config)
            model = TimmForImageClassification.from_pretrained(model_id, **kwargs)
            onnx_config = TimmOnnxConfig(model.config)

            return cls._to_load(model=model, config=config, onnx_config=onnx_config, stateful=False, **kwargs)
        else:
            return super().from_pretrained(
                model_id=model_id,
                config=config,
                export=export,
                use_auth_token=use_auth_token,
                revision=revision,
                force_download=force_download,
                cache_dir=cache_dir,
                subfolder=subfolder,
                local_files_only=local_files_only,
                task=task,
                trust_remote_code=trust_remote_code,
                **kwargs,
            )

    @add_start_docstrings_to_model_forward(
        IMAGE_INPUTS_DOCSTRING.format("batch_size, num_channels, height, width")
        + IMAGE_CLASSIFICATION_EXAMPLE.format(
            processor_class=_FEATURE_EXTRACTOR_FOR_DOC,
            model_class="OVModelForImageClassification",
            checkpoint="google/vit-base-patch16-224",
        )
    )
    def forward(
        self,
        pixel_values: Union[torch.Tensor, np.ndarray],
        **kwargs,
    ):
        self.compile()

        np_inputs = isinstance(pixel_values, np.ndarray)
        if not np_inputs:
            pixel_values = np.array(pixel_values)

        inputs = {
            "pixel_values": pixel_values,
        }

        # Run inference
        infer_request = self.compiled_model.create_infer_request()
        infer_request.start_async(inputs)
        infer_request.wait()
        logits = (
            torch.from_numpy(infer_request.get_tensor("logits").data).to(self.device)
            if not np_inputs
            else infer_request.get_tensor("logits").data
        )
        return ImageClassifierOutput(logits=logits)


AUDIO_CLASSIFICATION_EXAMPLE = r"""
    Example of audio classification using `transformers.pipelines`:
    ```python
    >>> from datasets import load_dataset
    >>> from transformers import {processor_class}, pipeline
    >>> from optimum.intel import {model_class}

    >>> preprocessor = {processor_class}.from_pretrained("{checkpoint}")
    >>> model = {model_class}.from_pretrained("{checkpoint}", export=True)
    >>> pipe = pipeline("audio-classification", model=model, feature_extractor=preprocessor)
    >>> dataset = load_dataset("superb", "ks", split="test")
    >>> audio_file = dataset[3]["audio"]["array"]
    >>> outputs = pipe(audio_file)
    ```
"""


@add_start_docstrings(
    """
    OpenVINO Model with a SequenceClassifierOutput for audio classification tasks.
    """,
    MODEL_START_DOCSTRING,
)
class OVModelForAudioClassification(OVModel):
    export_feature = "audio-classification"
    auto_model_class = AutoModelForAudioClassification

    def __init__(self, model=None, config=None, **kwargs):
        super().__init__(model, config, **kwargs)

    @add_start_docstrings_to_model_forward(
        INPUTS_DOCSTRING.format("batch_size, sequence_length")
        + AUDIO_CLASSIFICATION_EXAMPLE.format(
            processor_class=_FEATURE_EXTRACTOR_FOR_DOC,
            model_class="OVModelForAudioClassification",
            checkpoint="superb/hubert-base-superb-er",
        )
    )
    def forward(
        self,
        input_values: Union[torch.Tensor, np.ndarray],
        attention_mask: Optional[Union[torch.Tensor, np.ndarray]] = None,
        **kwargs,
    ):
        self.compile()

        np_inputs = isinstance(input_values, np.ndarray)
        if not np_inputs:
            input_values = np.array(input_values)
            attention_mask = np.array(attention_mask) if attention_mask is not None else attention_mask

        inputs = {
            "input_values": input_values,
        }

        # Add the attention_mask when needed
        if "attention_mask" in self.input_names:
            inputs["attention_mask"] = attention_mask

        # Run inference
        infer_request = self.compiled_model.create_infer_request()
        infer_request.start_async(inputs)
        infer_request.wait()
        logits = (
            torch.from_numpy(infer_request.get_tensor("logits").data).to(self.device)
            if not np_inputs
            else infer_request.get_tensor("logits").data
        )
        return SequenceClassifierOutput(logits=logits)


CTC_EXAMPLE = r"""
    Example of CTC:

    ```python
    >>> from transformers import {processor_class}
    >>> from optimum.intel import {model_class}
    >>> from datasets import load_dataset

    >>> dataset = load_dataset("hf-internal-testing/librispeech_asr_demo", "clean", split="validation")
    >>> dataset = dataset.sort("id")
    >>> sampling_rate = dataset.features["audio"].sampling_rate

    >>> processor = {processor_class}.from_pretrained("{checkpoint}")
    >>> model = {model_class}.from_pretrained("{checkpoint}", export=True)

    >>> # audio file is decoded on the fly
    >>> inputs = processor(dataset[0]["audio"]["array"], sampling_rate=sampling_rate, return_tensors="np")
    >>> logits = model(**inputs).logits
    >>> predicted_ids = np.argmax(logits, axis=-1)

    >>> transcription = processor.batch_decode(predicted_ids)
    ```
"""


@add_start_docstrings(
    """
    Onnx Model with a language modeling head on top for Connectionist Temporal Classification (CTC).
    """,
    MODEL_START_DOCSTRING,
)
class OVModelForCTC(OVModel):
    """
    CTC model for OpenVINO.
    """

    auto_model_class = AutoModelForCTC
    export_feature = TasksManager.infer_task_from_model(auto_model_class)

    @add_start_docstrings_to_model_forward(
        AUDIO_INPUTS_DOCSTRING.format("batch_size, sequence_length")
        + CTC_EXAMPLE.format(
            processor_class=_FEATURE_EXTRACTOR_FOR_DOC,
            model_class="OVModelForCTC",
            checkpoint="facebook/hubert-large-ls960-ft",
        )
    )
    def forward(
        self,
        input_values: Optional[torch.Tensor] = None,
        attention_mask: Optional[Union[torch.Tensor, np.ndarray]] = None,
        **kwargs,
    ):
        np_inputs = isinstance(input_values, np.ndarray)
        if not np_inputs:
            input_values = np.array(input_values)
            attention_mask = np.array(attention_mask) if attention_mask is not None else attention_mask

        inputs = {
            "input_values": input_values,
        }

        # Add the attention_mask when needed
        if "attention_mask" in self.input_names:
            inputs["attention_mask"] = attention_mask

        # Run inference
        infer_request = self.compiled_model.create_infer_request()
        infer_request.start_async(inputs)
        infer_request.wait()
        logits = (
            torch.from_numpy(infer_request.get_tensor("logits").data).to(self.device)
            if not np_inputs
            else infer_request.get_tensor("logits").data
        )
        return CausalLMOutput(logits=logits)


AUDIO_XVECTOR_EXAMPLE = r"""
    Example of Audio XVector:

    ```python
    >>> from transformers import {processor_class}
    >>> from optimum.intel import {model_class}
    >>> from datasets import load_dataset
    >>> import torch

    >>> dataset = load_dataset("hf-internal-testing/librispeech_asr_demo", "clean", split="validation")
    >>> dataset = dataset.sort("id")
    >>> sampling_rate = dataset.features["audio"].sampling_rate

    >>> feature_extractor = {processor_class}.from_pretrained("{checkpoint}")
    >>> model = {model_class}.from_pretrained("{checkpoint}", export=True)

    >>> # audio file is decoded on the fly
    >>> inputs = feature_extractor(
    ...     [d["array"] for d in dataset[:2]["audio"]], sampling_rate=sampling_rate, return_tensors="pt", padding=True
    ... )
    >>>     embeddings = model(**inputs).embeddings

    >>> embeddings = torch.nn.functional.normalize(embeddings, dim=-1).cpu()

    >>> cosine_sim = torch.nn.CosineSimilarity(dim=-1)
    >>> similarity = cosine_sim(embeddings[0], embeddings[1])
    >>> threshold = 0.7
    >>> if similarity < threshold:
    ...     print("Speakers are not the same!")
    >>> round(similarity.item(), 2)
    ```
"""


@add_start_docstrings(
    """
    Onnx Model with an XVector feature extraction head on top for tasks like Speaker Verification.
    """,
    MODEL_START_DOCSTRING,
)
class OVModelForAudioXVector(OVModel):
    """
    Audio XVector model for OpenVINO.
    """

    auto_model_class = AutoModelForAudioXVector
    export_feature = TasksManager.infer_task_from_model(auto_model_class)

    @add_start_docstrings_to_model_forward(
        AUDIO_INPUTS_DOCSTRING.format("batch_size, sequence_length")
        + AUDIO_XVECTOR_EXAMPLE.format(
            processor_class=_FEATURE_EXTRACTOR_FOR_DOC,
            model_class="OVModelForAudioXVector",
            checkpoint="anton-l/wav2vec2-base-superb-sv",
        )
    )
    def forward(
        self,
        input_values: Optional[torch.Tensor] = None,
        attention_mask: Optional[torch.Tensor] = None,
        **kwargs,
    ):
        np_inputs = isinstance(input_values, np.ndarray)
        if not np_inputs:
            input_values = np.array(input_values)
            attention_mask = np.array(attention_mask) if attention_mask is not None else attention_mask

        inputs = {
            "input_values": input_values,
        }

        # Add the attention_mask when needed
        if "attention_mask" in self.input_names:
            inputs["attention_mask"] = attention_mask

        # Run inference
        infer_request = self.compiled_model.create_infer_request()
        infer_request.start_async(inputs)
        infer_request.wait()
        logits = (
            torch.from_numpy(infer_request.get_tensor("logits").data).to(self.device)
            if not np_inputs
            else infer_request.get_tensor("logits").data
        )
        embeddings = (
            torch.from_numpy(infer_request.get_tensor("embeddings").data).to(self.device)
            if not np_inputs
            else infer_request.get_tensor("embeddings").data
        )
        return XVectorOutput(logits=logits, embeddings=embeddings)


AUDIO_FRAME_CLASSIFICATION_EXAMPLE = r"""
    Example of audio frame classification:

    ```python
    >>> from transformers import {processor_class}
    >>> from optimum.intel import {model_class}
    >>> from datasets import load_dataset
    >>> import torch

    >>> dataset = load_dataset("hf-internal-testing/librispeech_asr_demo", "clean", split="validation")
    >>> dataset = dataset.sort("id")
    >>> sampling_rate = dataset.features["audio"].sampling_rate

    >>> feature_extractor = {processor_class}.from_pretrained("{checkpoint}")
    >>> model =  {model_class}.from_pretrained("{checkpoint}", export=True)

    >>> inputs = feature_extractor(dataset[0]["audio"]["array"], return_tensors="pt", sampling_rate=sampling_rate)
    >>>    logits = model(**inputs).logits

    >>> probabilities = torch.sigmoid(torch.as_tensor(logits)[0])
    >>> labels = (probabilities > 0.5).long()
    >>> labels[0].tolist()
    ```
"""


@add_start_docstrings(
    """
    OpenVINO Model for with a frame classification head on top for tasks like Speaker Diarization.
    """,
    MODEL_START_DOCSTRING,
)
class OVModelForAudioFrameClassification(OVModel):
    """
    Audio Frame Classification model for OpenVINO.
    """

    auto_model_class = AutoModelForAudioFrameClassification
    export_feature = TasksManager.infer_task_from_model(auto_model_class)

    @add_start_docstrings_to_model_forward(
        AUDIO_INPUTS_DOCSTRING.format("batch_size, sequence_length")
        + AUDIO_FRAME_CLASSIFICATION_EXAMPLE.format(
            processor_class=_FEATURE_EXTRACTOR_FOR_DOC,
            model_class="OVModelForAudioFrameClassification",
            checkpoint="anton-l/wav2vec2-base-superb-sd",
        )
    )
    def forward(
        self,
        input_values: Optional[torch.Tensor] = None,
        attention_mask: Optional[torch.Tensor] = None,
        **kwargs,
    ):
        np_inputs = isinstance(input_values, np.ndarray)
        if not np_inputs:
            input_values = np.array(input_values)
            attention_mask = np.array(attention_mask) if attention_mask is not None else attention_mask

        inputs = {
            "input_values": input_values,
        }

        # Add the attention_mask when needed
        if "attention_mask" in self.input_names:
            inputs["attention_mask"] = attention_mask

        # Run inference
        infer_request = self.compiled_model.create_infer_request()
        infer_request.start_async(inputs)
        infer_request.wait()
        logits = (
            torch.from_numpy(infer_request.get_tensor("logits").data).to(self.device)
            if not np_inputs
            else infer_request.get_tensor("logits").data
        )

        return TokenClassifierOutput(logits=logits)<|MERGE_RESOLUTION|>--- conflicted
+++ resolved
@@ -129,13 +129,8 @@
         Use the specified `device` for inference. For example: "cpu" or "gpu". `device` can
         be in upper or lower case. To speed up first inference, call `.compile()` after `.to()`.
         """
-<<<<<<< HEAD
-        self._device = device.upper()
         self.compiled_model = None
-=======
         self._device = str(device).upper()
->>>>>>> af2e986d
-        self.request = None
         return self
 
     def forward(self, *args, **kwargs):
