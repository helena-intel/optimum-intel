#  Copyright 2022 The HuggingFace Team. All rights reserved.
#
#  Licensed under the Apache License, Version 2.0 (the "License");
#  you may not use this file except in compliance with the License.
#  You may obtain a copy of the License at
#
#      http://www.apache.org/licenses/LICENSE-2.0
#
#  Unless required by applicable law or agreed to in writing, software
#  distributed under the License is distributed on an "AS IS" BASIS,
#  WITHOUT WARRANTIES OR CONDITIONS OF ANY KIND, either express or implied.
#  See the License for the specific language governing permissions and
#  limitations under the License.
import copy
import logging
import os
<<<<<<< HEAD
from dataclasses import dataclass
from pathlib import Path
from tempfile import TemporaryDirectory
from typing import Any, Dict, Optional, Tuple, Union
=======
import warnings
from pathlib import Path
from tempfile import TemporaryDirectory
from typing import TYPE_CHECKING, Callable, Dict, List, Optional, Tuple, Union
>>>>>>> eceaec94

import numpy as np
import openvino
import torch
from huggingface_hub.constants import HUGGINGFACE_HUB_CACHE
from openvino.preprocess import PrePostProcessor
from openvino.runtime import Core, Tensor, Type
from transformers import AutoModelForCausalLM, PretrainedConfig
from transformers.file_utils import add_start_docstrings, add_start_docstrings_to_model_forward
from transformers.generation import GenerationMixin
<<<<<<< HEAD
from transformers.utils import ModelOutput
=======
from transformers.generation.configuration_utils import GenerationConfig
from transformers.generation.logits_process import LogitsProcessorList
from transformers.generation.stopping_criteria import StoppingCriteriaList
from transformers.generation.utils import GenerateOutput, GenerationMode
from transformers.modeling_outputs import CausalLMOutputWithPast
>>>>>>> eceaec94

from optimum.utils.normalized_config import NormalizedConfigManager

from ...exporters.openvino import ensure_stateful_is_available, main_export, patch_stateful
from ...exporters.openvino.stateful import model_has_state
from ..utils.import_utils import is_nncf_available
from ..utils.modeling_utils import MULTI_QUERY_ATTN_MODELS
from .configuration import _DEFAULT_4BIT_CONFIGS, OVConfig, OVWeightQuantizationConfig, _check_default_4bit_configs
from .modeling import _TOKENIZER_FOR_DOC, INPUTS_DOCSTRING, MODEL_START_DOCSTRING, OVModel
from .utils import ONNX_WEIGHTS_NAME, OV_TO_NP_TYPE, OV_XML_FILE_NAME, STR_TO_OV_TYPE


if TYPE_CHECKING:
    from transformers.modeling_utils import PreTrainedModel
    from transformers.streamers import BaseStreamer


logger = logging.getLogger(__name__)

core = Core()


@dataclass
class OVCausalLMOutputWithPast(ModelOutput):
    """
    Base class for causal language model (or autoregressive) outputs.

    Args:
        infer_request(`openvino.runtime.InferRequest` to be reused in the generation cycles.
        beam_idx (`torch.Tensor` beam search algorimth context for the generation using stateful models
    """

    loss: Optional[torch.FloatTensor] = None
    logits: torch.FloatTensor = None
    past_key_values: Optional[Tuple[Tuple[torch.FloatTensor]]] = None
    hidden_states: Optional[Tuple[torch.FloatTensor, ...]] = None
    attentions: Optional[Tuple[torch.FloatTensor, ...]] = None
    infer_request: Optional[openvino.runtime.InferRequest] = None
    past_length: Optional[int] = None


TEXT_GENERATION_EXAMPLE = r"""
    Example of text generation:
    ```python
    >>> from transformers import {processor_class}
    >>> from optimum.intel import {model_class}

    >>> tokenizer = {processor_class}.from_pretrained("{checkpoint}")
    >>> model = {model_class}.from_pretrained("{checkpoint}", export=True)
    >>> inputs = tokenizer("I love this story because", return_tensors="pt")
    >>> gen_tokens = model.generate(**inputs, do_sample=True, temperature=0.9, min_length=20, max_length=20)
    >>> tokenizer.batch_decode(gen_tokens)
    ```
    Example using `transformers.pipelines`:
    ```python
    >>> from transformers import {processor_class}, pipeline
    >>> from optimum.intel import {model_class}

    >>> tokenizer = {processor_class}.from_pretrained("{checkpoint}")
    >>> model = {model_class}.from_pretrained("{checkpoint}", export=True)
    >>> gen_pipeline = pipeline("text-generation", model=model, tokenizer=tokenizer)
    >>> text = "I love this story because"
    >>> gen = gen_pipeline(text)
    ```
"""


@add_start_docstrings(
    """
    Base OVBaseDecoderModel class.
    """,
)
class OVBaseDecoderModel(OVModel):
    def __init__(
        self,
        model: openvino.runtime.Model,
        config: PretrainedConfig = None,
        device: str = "CPU",
        dynamic_shapes: bool = True,
        ov_config: Optional[Dict[str, str]] = None,
        model_save_dir: Optional[Union[str, Path, TemporaryDirectory]] = None,
        quantization_config: Optional[Union[OVWeightQuantizationConfig, Dict]] = None,
        **kwargs,
    ):
        if not dynamic_shapes:
            raise ValueError(
                "`dynamic_shapes` was set to `False` but static shapes are not supported for causal language model. Please set `dynamic_shapes=True`."
            )

        enable_compilation = kwargs.get("compile", True)
        kwargs["compile"] = False  # avoid extra compilation in the base class

        super().__init__(
            model,
            config,
            device=device,
            dynamic_shapes=False,
            ov_config=ov_config,
            model_save_dir=model_save_dir,
            quantization_config=quantization_config,
            **kwargs,
        )

        self.is_dynamic = dynamic_shapes
        use_cache = kwargs.pop("use_cache", True)
        model_has_sinks = model_has_state(self.model)
        self.use_cache = any("past_key_values" in key.get_any_name() for key in model.inputs) or model_has_sinks
        stateful = kwargs.pop("stateful", None)  # stateful model only if it is converted with stateful=True
        self.stateful = model_has_sinks
        self.main_input_name = "input_ids"
        self.num_pkv = 2
        self.key_value_input_names = [key for key in self.input_names if "key_values" in key]
        self.key_value_output_names = [key for key in self.output_names if "present" in key]
        self._original_model = self.model.clone()  # keep original model for serialization
        self._pkv_precision = Type.f32
<<<<<<< HEAD

=======
        self.next_beam_idx = None
        self._past_length = 0
        self._first_iter_beam_search = False
        self._second_iter_beam_search = False
>>>>>>> eceaec94
        self.update_pkv_precision()
        if self.is_dynamic:
            self.model = self._reshape(self.model, -1, -1)
        is_stateful_supported = ensure_stateful_is_available(warn=False)

        if self.use_cache and not self.stateful:
            logger.warn(
                "Provided model does not contain state. It may lead to sub-optimal performance."
                "Please reexport model with updated OpenVINO version >= 2023.3.0 calling the `from_pretrained` method with original model "
                "and `export=True` parameter"
            )

        if self.stateful:
            if stateful is None:
                stateful = is_stateful_supported
            if model_has_sinks and not is_stateful_supported:
                raise ValueError(
                    "Loaded stateful model, while OpenVINO runtime version does not support stateful model inference. "
                    "Please update OpenVINO version >= 2023.3.0 "
                    "or export the original model once again with `stateful=False` when calling the `from_pretrained` method."
                    "To export your model, simply set `export=True`."
                )

        def raise_error(model_prop, user_prop, name):
            raise ValueError(
                f"`{name}` was set to `{user_prop}` but the loaded model only supports `{name}={model_prop}`. "
                f"Please load your current model with `{name}={model_prop}` or export the original model "
                f"once again with `{name}={user_prop}` when calling the `from_pretrained` method. "
                "To export your model, simply set `export=True`."
            )

        if stateful is not None and stateful ^ self.stateful:
            # We cannot transform stateful model to stateless
            raise_error(self.stateful, stateful, "stateful")

        if use_cache ^ self.use_cache:
            raise_error(self.use_cache, use_cache, "use_cache")

        if enable_compilation:
            self.compile()

    def update_pkv_precision(self, force_fp32=False):
        if not self.use_cache or self.stateful:
            return

        pkv_precision = Type.f32
        if not force_fp32:
            device = self._device.upper()
            try:
                if "INFERENCE_PRECISION_HINT" in core.get_property(device, "SUPPORTED_PROPERTIES"):
                    pkv_precision = core.get_property(device, "INFERENCE_PRECISION_HINT")
            except RuntimeError:  # use default precision when get_property fails, e.g. when device is "AUTO:GPU"
                pass

            # ov_config["INFERENCE_PRECISION_HINT"] may override the prefer precision
            if self.ov_config:
                inference_precision_hint = self.ov_config.get("INFERENCE_PRECISION_HINT", "")
                if inference_precision_hint in STR_TO_OV_TYPE:
                    pkv_precision = STR_TO_OV_TYPE[inference_precision_hint]

            ppp = PrePostProcessor(self.model)
            for key in self.model.inputs:
                if "past_key_values" in key.get_any_name() and pkv_precision != key.get_element_type():
                    ppp.input(key.get_any_name()).tensor().set_element_type(pkv_precision)
            for key in self.model.outputs:
                if "present" in key.get_any_name() and pkv_precision != key.get_element_type():
                    ppp.output(key.get_any_name()).tensor().set_element_type(pkv_precision)

            self.model = ppp.build()
            self._pkv_precision = pkv_precision
        else:
            if hasattr(self, "_pkv_precision") and self._pkv_precision != Type.f32:
                self._pkv_precision = Type.f32
                self.model = self._original_model.clone()
                if self.is_dynamic:
                    self.model = self._reshape(self.model, -1, -1)
                self.request = None
                self.compiled_model = None

    def _save_pretrained(self, save_directory: Union[str, Path]):
        """
        Saves the model to the OpenVINO IR format so that it can be re-loaded using the
        [`~optimum.intel.openvino.modeling.OVModel.from_pretrained`] class method.

        Arguments:
            save_directory (`str` or `Path`):
                The directory where to save the model files.
        """
        model_to_save = self.model if self._pkv_precision == Type.f32 else self._original_model
        dst_path = os.path.join(save_directory, OV_XML_FILE_NAME)
        openvino.save_model(model_to_save, dst_path, compress_to_fp16=False)

        self._save_openvino_config(save_directory)

    @classmethod
    def _from_transformers(
        cls,
        model_id: str,
        config: PretrainedConfig,
        use_auth_token: Optional[Union[bool, str]] = None,
        token: Optional[Union[bool, str]] = None,
        revision: Optional[str] = None,
        force_download: bool = False,
        cache_dir: str = HUGGINGFACE_HUB_CACHE,
        subfolder: str = "",
        local_files_only: bool = False,
        task: Optional[str] = None,
        use_cache: bool = True,
        trust_remote_code: bool = False,
        load_in_8bit: Optional[bool] = None,
        quantization_config: Optional[Union[OVWeightQuantizationConfig, Dict]] = None,
        **kwargs,
    ):
        if use_auth_token is not None:
            warnings.warn(
                "The `use_auth_token` argument is deprecated and will be removed soon. Please use the `token` argument instead.",
                FutureWarning,
            )
            if token is not None:
                raise ValueError("You cannot use both `use_auth_token` and `token` arguments at the same time.")
            token = use_auth_token

        save_dir = TemporaryDirectory()
        save_dir_path = Path(save_dir.name)

        if task is None:
            task = cls.export_feature
            if use_cache:
                task = task + "-with-past"

        # If load_in_8bit and quantization_config not specified then ov_config is set to None and will be set by default in convert depending on the model size
        if load_in_8bit is None and not quantization_config:
            ov_export_config = None
        else:
            ov_export_config = OVConfig(dtype="fp32")

        stateful = kwargs.pop("stateful", ensure_stateful_is_available(warn=False) and use_cache)

        main_export(
            model_name_or_path=model_id,
            output=save_dir_path,
            task=task,
            subfolder=subfolder,
            revision=revision,
            cache_dir=cache_dir,
            token=token,
            local_files_only=local_files_only,
            force_download=force_download,
            trust_remote_code=trust_remote_code,
            ov_config=ov_export_config,
            stateful=stateful,
        )

        config.is_decoder = True
        config.is_encoder_decoder = False
        config.save_pretrained(save_dir_path)
        return cls._from_pretrained(
            model_id=save_dir_path,
            config=config,
            use_cache=use_cache,
            stateful=None,
            load_in_8bit=load_in_8bit,
            quantization_config=quantization_config,
            **kwargs,
        )

    def _reshape(
        self,
        model: openvino.runtime.Model,
        batch_size: int,
        sequence_length: int,
        height: int = None,
        width: int = None,
    ):
        if height is not None:
            logger.warning(f"`height` set to `{height}` will be ignored during reshaping operation.")

        if width is not None:
            logger.warning(f"`width` set to `{width}` will be ignored during reshaping operation.")

        shapes = {}
        for inputs in model.inputs:
            shapes[inputs] = inputs.get_partial_shape()
            shapes[inputs][0] = -1
            input_name = inputs.get_any_name()
            if input_name.startswith("past_key_values"):
                if (
                    len(inputs.partial_shape) == 3 and input_name.endswith("value")
                ) or self.config.model_type == "chatglm":
                    shapes[inputs][1] = -1
                else:
                    shapes[inputs][2] = -1
            elif input_name.startswith("beam_idx"):
                shapes[inputs][0] = -1
            else:
                shapes[inputs][1] = -1
        model.reshape(shapes)
        return model

    def reshape(self, batch_size: int, sequence_length: int):
        logger.warning("Static shapes are not supported for causal language model.")
        return self

    @property
    def normalized_config(self):
        logger.warning(
            "access to normalized_config attribute is deprecated and will be removed in future versions, please use config"
        )
        return NormalizedConfigManager.get_normalized_config_class(self.config.model_type)(self.config)

    def compile(self):
        if self.request is None:
            super().compile()
            self.compiled_model = self.request
            self.request = self.request.create_infer_request()

    def _make_stateful(self):
        patch_stateful(self.config, self.model)
        self.stateful = True


@add_start_docstrings(
    """
    OpenVINO Model with a causal language modeling head on top (linear layer with weights tied to the input
    embeddings).
    """,
    MODEL_START_DOCSTRING,
)
class OVModelForCausalLM(OVBaseDecoderModel, GenerationMixin):
    export_feature = "text-generation"
    auto_model_class = AutoModelForCausalLM

    @add_start_docstrings_to_model_forward(
        INPUTS_DOCSTRING.format("batch_size, sequence_length")
        + TEXT_GENERATION_EXAMPLE.format(
            processor_class=_TOKENIZER_FOR_DOC,
            model_class="OVModelForCausalLM",
            checkpoint="gpt2",
        )
    )
    def prepare_inputs(
        self,
        input_ids: torch.LongTensor,
        attention_mask: Optional[torch.LongTensor] = None,
        past_key_values: Optional[Tuple[Tuple[torch.FloatTensor]]] = None,
        position_ids: Optional[torch.LongTensor] = None,
        past_length: Optional[int] = 0,
        **kwargs,
    ) -> Dict:
        batch_size = input_ids.shape[0]
        if self.config.model_type == "bloom":
            batch_size *= self.config.num_attention_heads
        inputs = {}
        if not self.stateful:
            if past_key_values is not None:
                if self.config.model_type not in MULTI_QUERY_ATTN_MODELS or (
                    self.config.model_type == "falcon" and self.config.new_decoder_architecture
                ):
                    if self._pkv_precision == Type.bf16:
                        # numpy does not support bf16, pretending f16, should change to bf16
                        past_key_values = tuple(
                            Tensor(past_key_value, past_key_value.shape, Type.bf16)
                            for pkv_per_layer in past_key_values
                            for past_key_value in pkv_per_layer
                        )
                    else:
                        # Flatten the past_key_values
                        past_key_values = tuple(
                            past_key_value for pkv_per_layer in past_key_values for past_key_value in pkv_per_layer
                        )

                # Add the past_key_values to the decoder inputs
                inputs = dict(zip(self.key_value_input_names, past_key_values))

            # Create empty past_key_values for decoder_with_past first generation step
            elif self.use_cache:
                for input_name in self.key_value_input_names:
                    model_inputs = self.model.input(input_name)
                    dtype = OV_TO_NP_TYPE[model_inputs.get_element_type().get_type_name()]
                    shape = model_inputs.get_partial_shape()
                    if self.config.model_type == "chatglm":
                        shape[0] = 0
                        shape[1] = batch_size
                    else:
                        shape[0] = batch_size
                        if shape[2].is_dynamic:
                            shape[2] = 0
                        else:
                            shape[1] = 0
<<<<<<< HEAD
                    inputs[input_name] = Tensor(model_inputs.get_element_type(), shape.get_shape())

=======
                    inputs[input_name] = np.empty([dim.get_length() for dim in shape], dtype=dtype)
        else:
            # past_key_values are not used explicitly, instead they are handled inside the model
            if past_key_values is None:
                # This is the first iteration in a sequence, reset all states
                if self.request is not None:
                    self.request.reset_state()
                # Set initial value for the next beam_idx input that will be used at the current iteration
                # and will be optionally updated by _reorder_cache at the next iterations if beam_search is used
                self.next_beam_idx = np.arange(batch_size, dtype=int)
                self._past_length = 0
        past_len = self._get_past_length(past_key_values)
>>>>>>> eceaec94
        inputs["input_ids"] = np.array(input_ids)
        # Add the attention_mask inputs when needed
        if "attention_mask" in self.input_names or "position_ids" in self.input_names:
            if attention_mask is not None:
                attention_mask = np.array(attention_mask)
            else:
                attention_mask = np.ones(
                    (input_ids.shape[0], input_ids.shape[1] + past_length), dtype=inputs["input_ids"].dtype
                )

        if "attention_mask" in self.input_names:
            inputs["attention_mask"] = attention_mask

        if "position_ids" in self.input_names:
            if position_ids is not None:
                position_ids = np.array(position_ids)
            else:
                position_ids = np.cumsum(attention_mask, axis=1) - 1
                position_ids[attention_mask == 0] = 1
                if past_key_values:
                    position_ids = position_ids[:, -input_ids.shape[1] :]

            inputs["position_ids"] = position_ids

        if "beam_idx" in self.input_names:
            if past_key_values is not None:
                if len(past_key_values[0]) > 0:
                    inputs["beam_idx"] = past_key_values[0]
                    return inputs
            inputs["beam_idx"] = np.arange(batch_size, dtype=int)

        return inputs

    def forward(
        self,
        input_ids: torch.LongTensor,
        attention_mask: Optional[torch.LongTensor] = None,
        past_key_values: Optional[Tuple[Tuple[torch.FloatTensor]]] = None,
        position_ids: Optional[torch.LongTensor] = None,
        infer_request: Optional[openvino.runtime.InferRequest] = None,
        past_length: Optional[int] = 0,
        **kwargs,
    ) -> OVCausalLMOutputWithPast:
        self.compile()
        inputs = self.prepare_inputs(
            input_ids=input_ids,
            attention_mask=attention_mask,
            past_key_values=past_key_values,
            position_ids=position_ids,
            past_length=past_length,
            **kwargs,
        )

        if self._first_iter_beam_search:
            inputs, duplication_indices = self._deduplicate_inputs(inputs)
        # Run inference
        if infer_request is None:
            self.compile()
            infer_request = self.compiled_model.create_infer_request()

        infer_request.start_async(inputs, share_inputs=True)
        infer_request.wait()
        logits = torch.from_numpy(infer_request.get_tensor("logits").data).to(self.device)
        if self.stateful:
            # Need a marker to differentiate the first generate iteration from the others in
            # the first condition at the function beginning above.
            # It should be something that is not None and it should be True when converted to Boolean.
            past_key_values = ((),)
            past_length += input_ids.shape[1]

        if not self.stateful:
            if self.use_cache:
                # Tuple of length equal to : number of layer * number of past_key_value per decoder layer (2 corresponds to the self-attention layer)
<<<<<<< HEAD
                past_key_values = tuple(infer_request.get_tensor(key).data for key in self.key_value_output_names)
                if self.config.model_type not in MULTI_QUERY_ATTN_MODELS:
=======
                past_key_values = tuple(self.request.get_tensor(key).data for key in self.key_value_output_names)
                if self.config.model_type not in MULTI_QUERY_ATTN_MODELS or (
                    self.config.model_type == "falcon" and self.config.new_decoder_architecture
                ):
>>>>>>> eceaec94
                    # Tuple of tuple of length `n_layers`, with each tuple of length equal to 2 (k/v of self-attention)
                    past_key_values = tuple(
                        past_key_values[i : i + self.num_pkv] for i in range(0, len(past_key_values), self.num_pkv)
                    )
            else:
                past_key_values = None

<<<<<<< HEAD
        return OVCausalLMOutputWithPast(
            logits=logits, past_key_values=past_key_values, infer_request=infer_request, past_length=past_length
        )

    def _update_model_kwargs_for_generation(
        self,
        outputs: OVCausalLMOutputWithPast,
        model_kwargs: Dict[str, Any],
        is_encoder_decoder: bool = False,
        standardize_cache_format: bool = False,
    ) -> Dict[str, Any]:
        model_kwargs = super()._update_model_kwargs_for_generation(
            outputs=outputs,
            model_kwargs=model_kwargs,
            is_encoder_decoder=is_encoder_decoder,
            standardize_cache_format=standardize_cache_format,
        )
        if "infer_request" in outputs:
            model_kwargs["infer_request"] = outputs["infer_request"]
        if "past_length" in outputs:
            model_kwargs["past_length"] = outputs["past_length"]
        return model_kwargs
=======
        if self._first_iter_beam_search:
            logits, past_key_values = self._expand_outputs_for_generation(duplication_indices, logits, past_key_values)
            self._first_iter_beam_search = False

        return CausalLMOutputWithPast(logits=logits, past_key_values=past_key_values)
>>>>>>> eceaec94

    # Adapted from transformers.models.llama.modeling_llama.LlamaForCausalLM.prepare_inputs_for_generation
    def prepare_inputs_for_generation(self, input_ids, past_key_values=None, **kwargs):
        # if model is used as a decoder in encoder-decoder model, the decoder attention mask is created on the fly
        attention_mask = kwargs.get("attention_mask", None)
        use_cache = kwargs.get("use_cache", None)

        infer_request = kwargs.get("infer_request", None)
        past_length = kwargs.get("past_length", 0)

        if past_key_values is not None:
            past_length = self._get_past_length(past_key_values, past_length=past_length)
            # Keep only the unprocessed tokens:
            # 1 - If the length of the attention_mask exceeds the length of input_ids, then we are in a setting where
            # some of the inputs are exclusively passed as part of the cache (e.g. when passing input_embeds as
            # input)
            if attention_mask is not None and attention_mask.shape[1] > input_ids.shape[1]:
                input_ids = input_ids[:, -(attention_mask.shape[1] - past_length) :]
            # 2 - If the past_length is smaller than input_ids', then input_ids holds all input tokens. We can discard
            # input_ids based on the past_length.
            elif past_length < input_ids.shape[1]:
                input_ids = input_ids[:, past_length:]
            # 3 - Otherwise (past_length >= input_ids.shape[1]), let's assume input_ids only has unprocessed tokens
        # >>>>>>> origin/main
        position_ids = kwargs.get("position_ids", None)
        if attention_mask is not None and position_ids is None and "position_ids" in self.input_names:
            # create position_ids on the fly for batch generation
            position_ids = attention_mask.long().cumsum(-1) - 1
            position_ids.masked_fill_(attention_mask == 0, 1)
            if past_key_values:
                position_ids = position_ids[:, -input_ids.shape[1] :]

        model_inputs = {
            "input_ids": input_ids,
            "past_key_values": past_key_values,
            "use_cache": use_cache,
            "infer_request": infer_request,
            "position_ids": position_ids,
            "attention_mask": attention_mask,
            "past_length": past_length,
        }

<<<<<<< HEAD
    def _get_past_length(self, past_key_values=None, past_length=0):
        if past_key_values is None:
            return 0
        if self.stateful:
            return past_length
        if self.config.model_type in MULTI_QUERY_ATTN_MODELS:
=======
        return model_inputs

    def _expand_outputs_for_generation(self, indicies, logits: torch.Tensor, past_key_values: Tuple):
        batch_size = logits.shape[0]
        if indicies.shape[0] != 1:
            logits = logits[indicies]
            if past_key_values and not self.stateful:
                if self.config.model_type not in MULTI_QUERY_ATTN_MODELS or (
                    self.config.model_type == "falcon" and self.config.new_decoder_architecture
                ):
                    past_key_values = tuple(
                        tuple(
                            past_state[indicies]
                            if not self.config.model_type == "chatglm"
                            else past_state[:, indicies, ...]
                            for past_state in layer_past
                        )
                        for layer_past in past_key_values
                    )
                else:
                    past_key_values = tuple([past_state[indicies] for past_state in past_key_values])
        if self.stateful:
            self.next_beam_idx = (
                self.next_beam_idx[indicies]
                if self.next_beam_idx is not None
                else np.arange(batch_size, dtype=int)[indicies]
            )
            self._second_iter_beam_search = True
        return logits, past_key_values

    def _deduplicate_inputs(self, model_inputs: Dict):
        input_ids = model_inputs["input_ids"]
        upd_model_inputs = {}
        unique_input_ids, indicies, reverse_indicies = np.unique(
            input_ids, axis=0, return_index=True, return_inverse=True
        )
        for input_name, input_tensor in model_inputs.items():
            if input_name not in ["input_ids", "beam_idx"]:
                if input_name not in self.key_value_input_names:
                    upd_model_inputs[input_name] = input_tensor[indicies]
                else:
                    shape = input_tensor.shape if isinstance(input_tensor, Tensor) else list(input_tensor.shape)
                    dtype = input_tensor.element_type if isinstance(input_tensor, Tensor) else Type(input_tensor.dtype)
                    upd_batch_size = indicies.shape[0]
                    if self.config.model_type == "bloom":
                        upd_batch_size *= self.config.num_attention_heads
                    shape[0 if not self.config.model_type == "chatglm" else 1] = upd_batch_size
                    upd_model_inputs[input_name] = Tensor(dtype, shape)
        upd_model_inputs["input_ids"] = unique_input_ids
        if "beam_idx" in model_inputs:
            beam_range = (
                unique_input_ids.shape[0]
                if self.config.model_type != "bloom"
                else unique_input_ids.shape[0] * self.config.num_attention_heads
            )
            beam_idx = np.arange(beam_range, dtype=int)
            upd_model_inputs["beam_idx"] = beam_idx
        return upd_model_inputs, reverse_indicies

    @torch.no_grad()
    def generate(
        self,
        inputs: Optional[torch.Tensor] = None,
        generation_config: Optional[GenerationConfig] = None,
        logits_processor: Optional[LogitsProcessorList] = None,
        stopping_criteria: Optional[StoppingCriteriaList] = None,
        prefix_allowed_tokens_fn: Optional[Callable[[int, torch.Tensor], List[int]]] = None,
        synced_gpus: Optional[bool] = None,
        assistant_model: Optional["PreTrainedModel"] = None,
        streamer: Optional["BaseStreamer"] = None,
        negative_prompt_ids: Optional[torch.Tensor] = None,
        negative_prompt_attention_mask: Optional[torch.Tensor] = None,
        **kwargs,
    ) -> Union[GenerateOutput, torch.LongTensor]:
        _generation_config, _ = self._prepare_generation_config(generation_config, **kwargs)
        generation_mode = _generation_config.get_generation_mode(assistant_model)

        is_beam_search = generation_mode in [
            GenerationMode.BEAM_SEARCH,
            GenerationMode.BEAM_SAMPLE,
            GenerationMode.GROUP_BEAM_SEARCH,
            GenerationMode.CONSTRAINED_BEAM_SEARCH,
        ]
        if is_beam_search:
            self._first_iter_beam_search = True
        result = super().generate(
            inputs,
            generation_config,
            logits_processor,
            stopping_criteria,
            prefix_allowed_tokens_fn,
            synced_gpus,
            assistant_model,
            streamer,
            negative_prompt_ids,
            negative_prompt_attention_mask,
            **kwargs,
        )
        return result

    def _get_past_length(self, past_key_values=None):
        if past_key_values is None:
            return 0
        if self.stateful:
            return self._past_length
        if self.config.model_type in MULTI_QUERY_ATTN_MODELS and not (
            self.config.model_type == "falcon" and self.config.new_decoder_architecture
        ):
>>>>>>> eceaec94
            return past_key_values[0].shape[-2]
        seq_length_dim = -2
        if self.config.model_type == "chatglm":
            seq_length_dim = 0
        elif self.config.model_type == "qwen":
            seq_length_dim = 1
        # input is tuple of pairs
        if isinstance(past_key_values[0], (tuple, list)):
            return past_key_values[0][1].shape[seq_length_dim]
        # past key values comes after flattening
        return past_key_values[1].shape[seq_length_dim]

    # Adapted from transformers.models.gpt2.modeling_gpt2.GPT2LMHeadModel._reorder_cache
    def _reorder_cache(
        self, past_key_values: Tuple[Tuple[torch.Tensor]], beam_idx: torch.Tensor
    ) -> Tuple[Tuple[torch.Tensor]]:
        """
        This function is used to re-order the `past_key_values` cache if [`~PreTrainedModel.beam_search`] or
        [`~PreTrainedModel.beam_sample`] is called.
        This is required to match `past_key_values` with the correct beam_idx at every generation step.
        """
        if self.stateful:
            # TODO: Apply it differently based on model type
            # TODO: At least for bloom we need to replicate values for each attention head
<<<<<<< HEAD
            # save beam_idx and infer_request to be used as an input in the next iteration
            # here, beam_idx content is passed inside the past_key_values

            return ((beam_idx),)
=======
            self.next_beam_idx = (
                np.array(beam_idx) if not self._second_iter_beam_search else self.next_beam_idx
            )  # save beam_idx to be used as an input in the next iteration
            self._second_iter_beam_search = False
            return past_key_values
>>>>>>> eceaec94
        else:
            if self.config.model_type not in MULTI_QUERY_ATTN_MODELS or (
                self.config.model_type == "falcon" and self.config.new_decoder_architecture
            ):
                return tuple(
                    tuple(np.take(past_state, beam_idx, 0) for past_state in layer_past)
                    for layer_past in past_key_values
                )
            return tuple(np.take(past_state, beam_idx, 0) for past_state in past_key_values)

    def can_generate(self):
        """Returns True to validate the check that the model using `GenerationMixin.generate()` can indeed generate."""
        return True

    @classmethod
    def _from_pretrained(
        cls,
        model_id: Union[str, Path],
        config: PretrainedConfig,
        use_auth_token: Optional[Union[bool, str]] = None,
        token: Optional[Union[bool, str]] = None,
        revision: Optional[Union[str, None]] = None,
        force_download: bool = False,
        cache_dir: str = HUGGINGFACE_HUB_CACHE,
        file_name: Optional[str] = None,
        subfolder: str = "",
        from_onnx: bool = False,
        local_files_only: bool = False,
        load_in_8bit: bool = False,
        quantization_config: Optional[Union[OVWeightQuantizationConfig, Dict]] = None,
        **kwargs,
    ):
        if use_auth_token is not None:
            warnings.warn(
                "The `use_auth_token` argument is deprecated and will be removed soon. Please use the `token` argument instead.",
                FutureWarning,
            )
            if token is not None:
                raise ValueError("You cannot use both `use_auth_token` and `token` arguments at the same time.")
            token = use_auth_token

        model_path = Path(model_id)
        default_file_name = ONNX_WEIGHTS_NAME if from_onnx else OV_XML_FILE_NAME
        file_name = file_name or default_file_name

        model_cache_path = cls._cached_file(
            model_path=model_path,
            token=token,
            revision=revision,
            force_download=force_download,
            cache_dir=cache_dir,
            file_name=file_name,
            subfolder=subfolder,
            local_files_only=local_files_only,
        )

        if isinstance(quantization_config, dict) and quantization_config == {"bits": 4}:
            quantization_config = _DEFAULT_4BIT_CONFIGS.get(config.name_or_path, quantization_config)

        quantization_config = cls._prepare_weight_quantization_config(quantization_config, load_in_8bit)

        load_in_4bit = quantization_config.bits == 4 if quantization_config else False

        model = cls.load_model(
            model_cache_path,
            quantization_config=None if load_in_4bit else quantization_config,
        )

        model_type = config.model_type.replace("_", "-")
        if model_type == "bloom":
            init_cls = OVBloomForCausalLM
        elif model_type == "gpt-bigcode":
            init_cls = OVGPTBigCodeForCausalLM
        else:
            init_cls = cls

        enable_compilation = kwargs.pop("compile", True) and not load_in_4bit
        causal_model = init_cls(
            model=model,
            config=config,
            model_save_dir=model_cache_path.parent,
            compile=enable_compilation,
            quantization_config=quantization_config,
            **kwargs,
        )

        if load_in_4bit:
            if not is_nncf_available():
                raise ImportError(
                    "Quantization of the weights requires nncf, please install it with `pip install nncf`"
                )

            from optimum.intel.openvino.quantization import OVQuantizer

            default_config = _check_default_4bit_configs(config)

            if default_config:
                logger.info(
                    f"For the given model, we recommend the following `quantization_config` : {default_config}"
                )

            quantizer = OVQuantizer(causal_model)
            quantization_config_copy = copy.deepcopy(quantization_config)
            quantization_config_copy.tokenizer = quantization_config.tokenizer or model_id
            quantizer.quantize(ov_config=OVConfig(quantization_config=quantization_config_copy))

        return causal_model


class OVBloomForCausalLM(OVModelForCausalLM):
    # Adapted from transformers.models.bloom.modeling_bloom.BloomForCausalLM.prepare_inputs_for_generation
    def prepare_inputs_for_generation(self, input_ids, past_key_values=None, **kwargs):
        # only last token for input_ids if past is not None
        if past_key_values and not self.stateful:
            # the cache may be in the stardard format (e.g. in contrastive search), convert to bloom's format if needed
            if past_key_values[0][0].shape[0] == input_ids.shape[0]:
                past_key_values = self._convert_to_bloom_cache(past_key_values)
        return super().prepare_inputs_for_generation(input_ids, past_key_values=past_key_values, **kwargs)

    # Adapted from transformers.models.bloom.modeling_bloom.BloomForCausalLM._reorder_cache
    def _reorder_cache(
        self, past_key_values: Tuple[Tuple[torch.Tensor]], beam_idx: torch.Tensor
    ) -> Tuple[Tuple[torch.Tensor]]:
        """
        This function is used to re-order the `past_key_values` cache if [`~PreTrainedModel.beam_search`] or
        [`~PreTrainedModel.beam_sample`] is called for bloom architecture.
        This is required to match `past_key_values` with the correct beam_idx at every generation step.
        """
        if self.stateful:
            batch_size = beam_idx.shape[0]
            beam_idx = np.array(beam_idx) if not self._second_iter_beam_search else self.next_beam_idx
            indices = np.array(range(batch_size * self.config.num_attention_heads))
            indices = indices.reshape([batch_size, self.config.num_attention_heads])
<<<<<<< HEAD
            next_beam_idx = np.take(indices, beam_idx, 0).flatten()
            return ((next_beam_idx),)
=======
            self.next_beam_idx = np.take(indices, beam_idx, 0).flatten()
            self._second_iter_beam_search = False
            return past_key_values
>>>>>>> eceaec94
        else:
            standardized_past = self._convert_to_standard_cache(past_key_values, batch_size=len(beam_idx))
            reordered_past = tuple(
                (
                    np.take(layer_past[0], beam_idx, 0),
                    np.take(layer_past[1], beam_idx, 0),
                )
                for layer_past in standardized_past
            )
            return self._convert_to_bloom_cache(reordered_past)

    # Copied from transformers.models.bloom.modeling_bloom.BloomPreTrainedModel._convert_to_bloom_cache
    @staticmethod
    def _convert_to_bloom_cache(past_key_value: Tuple[Tuple[torch.Tensor]]) -> Tuple[Tuple[torch.Tensor]]:
        """
        Converts the cache to the format expected by Bloom, i.e. to tuple(tuple([batch_size * num_heads, ...]))
        """
        batch_size, num_heads, head_dim, seq_length = past_key_value[0][0].shape
        batch_size_times_num_heads = batch_size * num_heads
        # key:  [batch_size, num_heads, head_dim, seq_length] -> [batch_size * num_heads, head_dim, seq_length]
        # value: [batch_size, num_heads, seq_length, head_dim] -> [batch_size * num_heads, seq_length, head_dim]
        return tuple(
            (
                layer_past[0].reshape((batch_size_times_num_heads, head_dim, seq_length)),
                layer_past[1].reshape((batch_size_times_num_heads, seq_length, head_dim)),
            )
            for layer_past in past_key_value
        )

    # Adapted from transformers.models.bloom.modeling_bloom.BloomPreTrainedModel._convert_to_standard_cache
    def _convert_to_standard_cache(
        self, past_key_value: Tuple[Tuple[torch.Tensor]], batch_size: int
    ) -> Tuple[Tuple[torch.Tensor]]:
        """
        Standardizes the format of the cache so as to match most implementations, i.e. to tuple(tuple([batch_size, num_heads, ...]))
        """
        batch_size_times_num_heads, head_dim, seq_length = past_key_value[0][0].shape
        num_heads = batch_size_times_num_heads // batch_size
        # key: [batch_size * num_heads, head_dim, seq_length] -> [batch_size, num_heads, head_dim, seq_length]
        # value: [batch_size * num_heads, seq_length, head_dim] -> [batch_size, num_heads, seq_length, head_dim]
        return tuple(
            (
                layer_past[0].reshape((batch_size, num_heads, head_dim, seq_length)),
                layer_past[1].reshape((batch_size, num_heads, seq_length, head_dim)),
            )
            for layer_past in past_key_value
        )

    def _expand_outputs_for_generation(self, indicies, logits: torch.Tensor, past_key_values: Tuple):
        batch_size = logits.shape[0]
        if indicies.shape[0] != 1:
            logits = logits[indicies]
            if past_key_values and not self.stateful:
                pkv_standard = self._convert_to_standard_cache(past_key_values, batch_size)
                pkv = tuple(tuple(past_state[indicies] for past_state in layer_past) for layer_past in pkv_standard)
                past_key_values = self._convert_to_bloom_cache(pkv)

        if self.stateful:
            self.next_beam_idx = (
                self.next_beam_idx[indicies]
                if self.next_beam_idx is not None
                else np.arange(batch_size, dtype=int)[indicies]
            )
        self._second_iter_beam_search = True
        return logits, past_key_values


class OVGPTBigCodeForCausalLM(OVModelForCausalLM):
    # Adapted from transformers.models.gpt_bigcode.modeling_gpt_bigcode.GPTBigCodeForCausalLM._reorder_cache
    def _reorder_cache(
        self, past_key_values: Tuple[Tuple[torch.Tensor]], beam_idx: torch.Tensor
    ) -> Tuple[Tuple[torch.Tensor]]:
        if self.stateful:
            # save beam_idx to be used as an input in the next iteration
            self.next_beam_idx = np.array(beam_idx) if not self._second_iter_beam_search else self.next_beam_idx
            self._second_iter_beam_search = False
            return past_key_values
        else:
            return tuple(np.take(layer_past, beam_idx, 0) for layer_past in past_key_values)<|MERGE_RESOLUTION|>--- conflicted
+++ resolved
@@ -14,17 +14,10 @@
 import copy
 import logging
 import os
-<<<<<<< HEAD
-from dataclasses import dataclass
-from pathlib import Path
-from tempfile import TemporaryDirectory
-from typing import Any, Dict, Optional, Tuple, Union
-=======
 import warnings
 from pathlib import Path
 from tempfile import TemporaryDirectory
 from typing import TYPE_CHECKING, Callable, Dict, List, Optional, Tuple, Union
->>>>>>> eceaec94
 
 import numpy as np
 import openvino
@@ -35,15 +28,11 @@
 from transformers import AutoModelForCausalLM, PretrainedConfig
 from transformers.file_utils import add_start_docstrings, add_start_docstrings_to_model_forward
 from transformers.generation import GenerationMixin
-<<<<<<< HEAD
-from transformers.utils import ModelOutput
-=======
 from transformers.generation.configuration_utils import GenerationConfig
 from transformers.generation.logits_process import LogitsProcessorList
 from transformers.generation.stopping_criteria import StoppingCriteriaList
 from transformers.generation.utils import GenerateOutput, GenerationMode
 from transformers.modeling_outputs import CausalLMOutputWithPast
->>>>>>> eceaec94
 
 from optimum.utils.normalized_config import NormalizedConfigManager
 
@@ -64,25 +53,6 @@
 logger = logging.getLogger(__name__)
 
 core = Core()
-
-
-@dataclass
-class OVCausalLMOutputWithPast(ModelOutput):
-    """
-    Base class for causal language model (or autoregressive) outputs.
-
-    Args:
-        infer_request(`openvino.runtime.InferRequest` to be reused in the generation cycles.
-        beam_idx (`torch.Tensor` beam search algorimth context for the generation using stateful models
-    """
-
-    loss: Optional[torch.FloatTensor] = None
-    logits: torch.FloatTensor = None
-    past_key_values: Optional[Tuple[Tuple[torch.FloatTensor]]] = None
-    hidden_states: Optional[Tuple[torch.FloatTensor, ...]] = None
-    attentions: Optional[Tuple[torch.FloatTensor, ...]] = None
-    infer_request: Optional[openvino.runtime.InferRequest] = None
-    past_length: Optional[int] = None
 
 
 TEXT_GENERATION_EXAMPLE = r"""
@@ -159,14 +129,10 @@
         self.key_value_output_names = [key for key in self.output_names if "present" in key]
         self._original_model = self.model.clone()  # keep original model for serialization
         self._pkv_precision = Type.f32
-<<<<<<< HEAD
-
-=======
         self.next_beam_idx = None
         self._past_length = 0
         self._first_iter_beam_search = False
         self._second_iter_beam_search = False
->>>>>>> eceaec94
         self.update_pkv_precision()
         if self.is_dynamic:
             self.model = self._reshape(self.model, -1, -1)
@@ -244,7 +210,6 @@
                 if self.is_dynamic:
                     self.model = self._reshape(self.model, -1, -1)
                 self.request = None
-                self.compiled_model = None
 
     def _save_pretrained(self, save_directory: Union[str, Path]):
         """
@@ -380,7 +345,6 @@
     def compile(self):
         if self.request is None:
             super().compile()
-            self.compiled_model = self.request
             self.request = self.request.create_infer_request()
 
     def _make_stateful(self):
@@ -413,12 +377,12 @@
         attention_mask: Optional[torch.LongTensor] = None,
         past_key_values: Optional[Tuple[Tuple[torch.FloatTensor]]] = None,
         position_ids: Optional[torch.LongTensor] = None,
-        past_length: Optional[int] = 0,
         **kwargs,
     ) -> Dict:
         batch_size = input_ids.shape[0]
         if self.config.model_type == "bloom":
             batch_size *= self.config.num_attention_heads
+
         inputs = {}
         if not self.stateful:
             if past_key_values is not None:
@@ -456,10 +420,6 @@
                             shape[2] = 0
                         else:
                             shape[1] = 0
-<<<<<<< HEAD
-                    inputs[input_name] = Tensor(model_inputs.get_element_type(), shape.get_shape())
-
-=======
                     inputs[input_name] = np.empty([dim.get_length() for dim in shape], dtype=dtype)
         else:
             # past_key_values are not used explicitly, instead they are handled inside the model
@@ -472,7 +432,6 @@
                 self.next_beam_idx = np.arange(batch_size, dtype=int)
                 self._past_length = 0
         past_len = self._get_past_length(past_key_values)
->>>>>>> eceaec94
         inputs["input_ids"] = np.array(input_ids)
         # Add the attention_mask inputs when needed
         if "attention_mask" in self.input_names or "position_ids" in self.input_names:
@@ -480,7 +439,7 @@
                 attention_mask = np.array(attention_mask)
             else:
                 attention_mask = np.ones(
-                    (input_ids.shape[0], input_ids.shape[1] + past_length), dtype=inputs["input_ids"].dtype
+                    (input_ids.shape[0], input_ids.shape[1] + past_len), dtype=inputs["input_ids"].dtype
                 )
 
         if "attention_mask" in self.input_names:
@@ -498,11 +457,9 @@
             inputs["position_ids"] = position_ids
 
         if "beam_idx" in self.input_names:
-            if past_key_values is not None:
-                if len(past_key_values[0]) > 0:
-                    inputs["beam_idx"] = past_key_values[0]
-                    return inputs
-            inputs["beam_idx"] = np.arange(batch_size, dtype=int)
+            inputs["beam_idx"] = (
+                self.next_beam_idx if self.next_beam_idx is not None else np.arange(batch_size, dtype=int)
+            )
 
         return inputs
 
@@ -512,49 +469,38 @@
         attention_mask: Optional[torch.LongTensor] = None,
         past_key_values: Optional[Tuple[Tuple[torch.FloatTensor]]] = None,
         position_ids: Optional[torch.LongTensor] = None,
-        infer_request: Optional[openvino.runtime.InferRequest] = None,
-        past_length: Optional[int] = 0,
         **kwargs,
-    ) -> OVCausalLMOutputWithPast:
+    ) -> CausalLMOutputWithPast:
         self.compile()
+
         inputs = self.prepare_inputs(
             input_ids=input_ids,
             attention_mask=attention_mask,
             past_key_values=past_key_values,
             position_ids=position_ids,
-            past_length=past_length,
             **kwargs,
         )
 
         if self._first_iter_beam_search:
             inputs, duplication_indices = self._deduplicate_inputs(inputs)
         # Run inference
-        if infer_request is None:
-            self.compile()
-            infer_request = self.compiled_model.create_infer_request()
-
-        infer_request.start_async(inputs, share_inputs=True)
-        infer_request.wait()
-        logits = torch.from_numpy(infer_request.get_tensor("logits").data).to(self.device)
+        self.request.start_async(inputs, share_inputs=True)
+        self.request.wait()
+        logits = torch.from_numpy(self.request.get_tensor("logits").data).to(self.device)
         if self.stateful:
             # Need a marker to differentiate the first generate iteration from the others in
             # the first condition at the function beginning above.
             # It should be something that is not None and it should be True when converted to Boolean.
             past_key_values = ((),)
-            past_length += input_ids.shape[1]
+            self._past_length += input_ids.shape[1]
 
         if not self.stateful:
             if self.use_cache:
                 # Tuple of length equal to : number of layer * number of past_key_value per decoder layer (2 corresponds to the self-attention layer)
-<<<<<<< HEAD
-                past_key_values = tuple(infer_request.get_tensor(key).data for key in self.key_value_output_names)
-                if self.config.model_type not in MULTI_QUERY_ATTN_MODELS:
-=======
                 past_key_values = tuple(self.request.get_tensor(key).data for key in self.key_value_output_names)
                 if self.config.model_type not in MULTI_QUERY_ATTN_MODELS or (
                     self.config.model_type == "falcon" and self.config.new_decoder_architecture
                 ):
->>>>>>> eceaec94
                     # Tuple of tuple of length `n_layers`, with each tuple of length equal to 2 (k/v of self-attention)
                     past_key_values = tuple(
                         past_key_values[i : i + self.num_pkv] for i in range(0, len(past_key_values), self.num_pkv)
@@ -562,36 +508,11 @@
             else:
                 past_key_values = None
 
-<<<<<<< HEAD
-        return OVCausalLMOutputWithPast(
-            logits=logits, past_key_values=past_key_values, infer_request=infer_request, past_length=past_length
-        )
-
-    def _update_model_kwargs_for_generation(
-        self,
-        outputs: OVCausalLMOutputWithPast,
-        model_kwargs: Dict[str, Any],
-        is_encoder_decoder: bool = False,
-        standardize_cache_format: bool = False,
-    ) -> Dict[str, Any]:
-        model_kwargs = super()._update_model_kwargs_for_generation(
-            outputs=outputs,
-            model_kwargs=model_kwargs,
-            is_encoder_decoder=is_encoder_decoder,
-            standardize_cache_format=standardize_cache_format,
-        )
-        if "infer_request" in outputs:
-            model_kwargs["infer_request"] = outputs["infer_request"]
-        if "past_length" in outputs:
-            model_kwargs["past_length"] = outputs["past_length"]
-        return model_kwargs
-=======
         if self._first_iter_beam_search:
             logits, past_key_values = self._expand_outputs_for_generation(duplication_indices, logits, past_key_values)
             self._first_iter_beam_search = False
 
         return CausalLMOutputWithPast(logits=logits, past_key_values=past_key_values)
->>>>>>> eceaec94
 
     # Adapted from transformers.models.llama.modeling_llama.LlamaForCausalLM.prepare_inputs_for_generation
     def prepare_inputs_for_generation(self, input_ids, past_key_values=None, **kwargs):
@@ -599,23 +520,19 @@
         attention_mask = kwargs.get("attention_mask", None)
         use_cache = kwargs.get("use_cache", None)
 
-        infer_request = kwargs.get("infer_request", None)
-        past_length = kwargs.get("past_length", 0)
-
         if past_key_values is not None:
-            past_length = self._get_past_length(past_key_values, past_length=past_length)
+            past_len = self._get_past_length(past_key_values)
             # Keep only the unprocessed tokens:
             # 1 - If the length of the attention_mask exceeds the length of input_ids, then we are in a setting where
             # some of the inputs are exclusively passed as part of the cache (e.g. when passing input_embeds as
             # input)
             if attention_mask is not None and attention_mask.shape[1] > input_ids.shape[1]:
-                input_ids = input_ids[:, -(attention_mask.shape[1] - past_length) :]
+                input_ids = input_ids[:, -(attention_mask.shape[1] - past_len) :]
             # 2 - If the past_length is smaller than input_ids', then input_ids holds all input tokens. We can discard
             # input_ids based on the past_length.
-            elif past_length < input_ids.shape[1]:
-                input_ids = input_ids[:, past_length:]
+            elif past_len < input_ids.shape[1]:
+                input_ids = input_ids[:, past_len:]
             # 3 - Otherwise (past_length >= input_ids.shape[1]), let's assume input_ids only has unprocessed tokens
-        # >>>>>>> origin/main
         position_ids = kwargs.get("position_ids", None)
         if attention_mask is not None and position_ids is None and "position_ids" in self.input_names:
             # create position_ids on the fly for batch generation
@@ -628,20 +545,10 @@
             "input_ids": input_ids,
             "past_key_values": past_key_values,
             "use_cache": use_cache,
-            "infer_request": infer_request,
             "position_ids": position_ids,
             "attention_mask": attention_mask,
-            "past_length": past_length,
         }
 
-<<<<<<< HEAD
-    def _get_past_length(self, past_key_values=None, past_length=0):
-        if past_key_values is None:
-            return 0
-        if self.stateful:
-            return past_length
-        if self.config.model_type in MULTI_QUERY_ATTN_MODELS:
-=======
         return model_inputs
 
     def _expand_outputs_for_generation(self, indicies, logits: torch.Tensor, past_key_values: Tuple):
@@ -750,7 +657,6 @@
         if self.config.model_type in MULTI_QUERY_ATTN_MODELS and not (
             self.config.model_type == "falcon" and self.config.new_decoder_architecture
         ):
->>>>>>> eceaec94
             return past_key_values[0].shape[-2]
         seq_length_dim = -2
         if self.config.model_type == "chatglm":
@@ -775,18 +681,11 @@
         if self.stateful:
             # TODO: Apply it differently based on model type
             # TODO: At least for bloom we need to replicate values for each attention head
-<<<<<<< HEAD
-            # save beam_idx and infer_request to be used as an input in the next iteration
-            # here, beam_idx content is passed inside the past_key_values
-
-            return ((beam_idx),)
-=======
             self.next_beam_idx = (
                 np.array(beam_idx) if not self._second_iter_beam_search else self.next_beam_idx
             )  # save beam_idx to be used as an input in the next iteration
             self._second_iter_beam_search = False
             return past_key_values
->>>>>>> eceaec94
         else:
             if self.config.model_type not in MULTI_QUERY_ATTN_MODELS or (
                 self.config.model_type == "falcon" and self.config.new_decoder_architecture
@@ -920,14 +819,9 @@
             beam_idx = np.array(beam_idx) if not self._second_iter_beam_search else self.next_beam_idx
             indices = np.array(range(batch_size * self.config.num_attention_heads))
             indices = indices.reshape([batch_size, self.config.num_attention_heads])
-<<<<<<< HEAD
-            next_beam_idx = np.take(indices, beam_idx, 0).flatten()
-            return ((next_beam_idx),)
-=======
             self.next_beam_idx = np.take(indices, beam_idx, 0).flatten()
             self._second_iter_beam_search = False
             return past_key_values
->>>>>>> eceaec94
         else:
             standardized_past = self._convert_to_standard_cache(past_key_values, batch_size=len(beam_idx))
             reordered_past = tuple(
