#  Copyright 2022 The HuggingFace Team. All rights reserved.
#
#  Licensed under the Apache License, Version 2.0 (the "License");
#  you may not use this file except in compliance with the License.
#  You may obtain a copy of the License at
#
#      http://www.apache.org/licenses/LICENSE-2.0
#
#  Unless required by applicable law or agreed to in writing, software
#  distributed under the License is distributed on an "AS IS" BASIS,
#  WITHOUT WARRANTIES OR CONDITIONS OF ANY KIND, either express or implied.
#  See the License for the specific language governing permissions and
#  limitations under the License.

import logging
from pathlib import Path
from tempfile import TemporaryDirectory
from typing import Dict, Optional, Tuple, Union

import numpy as np
import openvino
import torch
from openvino.runtime import Core, Tensor
from transformers import AutoConfig, AutoModelForCausalLM, PretrainedConfig
from transformers.file_utils import add_start_docstrings, add_start_docstrings_to_model_forward
from transformers.modeling_outputs import CausalLMOutputWithPast

from optimum.exporters import TasksManager
from optimum.exporters.onnx import export
from optimum.utils import NormalizedConfig, NormalizedConfigManager

from ..utils.import_utils import is_transformers_version
from .modeling import _TOKENIZER_FOR_DOC, INPUTS_DOCSTRING, MODEL_START_DOCSTRING
from .modeling_base import OVBaseModel
from .utils import ONNX_WEIGHTS_NAME


if is_transformers_version("<", "4.25.0"):
    from transformers.generation_utils import GenerationMixin
else:
    from transformers.generation import GenerationMixin


logger = logging.getLogger(__name__)

core = Core()


TEXT_GENERATION_EXAMPLE = r"""
    Example of text generation:
    ```python
    >>> from transformers import {processor_class}
    >>> from optimum.intel import {model_class}

    >>> tokenizer = {processor_class}.from_pretrained("{checkpoint}")
    >>> model = {model_class}.from_pretrained("{checkpoint}", export=True)
    >>> inputs = tokenizer("I love this story because", return_tensors="pt")
    >>> gen_tokens = model.generate(**inputs, do_sample=True, temperature=0.9, min_length=20, max_length=20)
    >>> tokenizer.batch_decode(gen_tokens)
    ```
    Example using `transformers.pipelines`:
    ```python
    >>> from transformers import {processor_class}, pipeline
    >>> from optimum.intel import {model_class}

    >>> tokenizer = {processor_class}.from_pretrained("{checkpoint}")
    >>> model = {model_class}.from_pretrained("{checkpoint}", export=True)
    >>> gen_pipeline = pipeline("text-generation", model=model, tokenizer=tokenizer)
    >>> text = "I love this story because"
    >>> gen = gen_pipeline(text)
    ```
"""


def _contiguous_helper(tensor: np.ndarray) -> np.ndarray:
    return tensor if tensor.flags["C_CONTIGUOUS"] else np.ascontiguousarray(tensor)


@add_start_docstrings(
    """
    Base OVBaseDecoderModel class.
    """,
)
class OVBaseDecoderModel(OVBaseModel):
    def __init__(
        self,
        model: openvino.runtime.Model,
        config: PretrainedConfig = None,
        device: str = "CPU",
        dynamic_shapes: bool = True,
        ov_config: Optional[Dict[str, str]] = None,
        model_save_dir: Optional[Union[str, Path, TemporaryDirectory]] = None,
        **kwargs,
    ):
        self.config = config
        self.use_cache = any("past_key_values" in key.get_any_name() for key in model.inputs)
        self.model_save_dir = model_save_dir
        self._device = device.upper()
        self.is_dynamic = True
        self.ov_config = ov_config if ov_config is not None else {}
        self.preprocessors = kwargs.get("preprocessors", [])
        self.model = self._reshape(model, -1, -1)
        self.device = torch.device("cpu")
        self.main_input_name = "input_ids"
        enable_compilation = kwargs.get("compile", True)
        normalized_config = NormalizedConfigManager.get_normalized_config_class(config.model_type)(config)
        self.decoder = OVDecoder(self.model, self._device, self.use_cache, self.ov_config, normalized_config)

        if enable_compilation:
            self.compile()

        if is_transformers_version("<=", "4.25.1"):
            self.generation_config = None
        else:
            from transformers import GenerationConfig

            self.generation_config = GenerationConfig.from_model_config(config)

        # Avoid warnings when creating a transformers pipeline
        AutoConfig.register(self.base_model_prefix, AutoConfig)
        self.auto_model_class.register(AutoConfig, self.__class__)

        use_cache = kwargs.pop("use_cache", True)
        if use_cache ^ self.use_cache:
            raise ValueError(
                f"`use_cache` was set to `{use_cache}` but the loaded model only supports `use_cache={self.use_cache}`. "
                f"Please load your current model with `use_cache={self.use_cache}` or export the original model "
                f"once again with `use_cache={use_cache}` when calling the `from_pretrained` method. "
                "To export your model, simply set `export=True`."
            )

        if not dynamic_shapes:
            logger.warning(
                "`dynamic_shapes` was set to `False` but static shapes are not supported for causal language model and will be ignored."
            )

    def compile(self):
        self.decoder._create_inference_request()

    @classmethod
    def _from_transformers(
        cls,
        model_id: str,
        config: PretrainedConfig,
        use_auth_token: Optional[Union[bool, str]] = None,
        revision: Optional[str] = None,
        force_download: bool = False,
        cache_dir: Optional[str] = None,
        subfolder: str = "",
        local_files_only: bool = False,
        task: Optional[str] = None,
        use_cache: bool = True,
        **kwargs,
    ):
        model_file_name = ONNX_WEIGHTS_NAME

        if task is None:
            task = cls._auto_model_to_task(cls.auto_model_class)

        save_dir = TemporaryDirectory()
        save_dir_path = Path(save_dir.name)
        model_kwargs = {
            "revision": revision,
            "use_auth_token": use_auth_token,
            "cache_dir": cache_dir,
            "subfolder": subfolder,
            "local_files_only": local_files_only,
            "force_download": force_download,
        }
        model = TasksManager.get_model_from_task(task, model_id, **model_kwargs)
        onnx_config_constructor = TasksManager.get_exporter_config_constructor(model=model, exporter="onnx", task=task)
        onnx_config = onnx_config_constructor(model.config, use_past=use_cache)

        # Export the model to the ONNX format
        export(model=model, config=onnx_config, output=save_dir_path / model_file_name)

        return cls._from_pretrained(
            model_id=save_dir_path,
            config=config,
            from_onnx=True,
            use_auth_token=use_auth_token,
            revision=revision,
            force_download=force_download,
            cache_dir=cache_dir,
            file_name=model_file_name,
            local_files_only=local_files_only,
            use_cache=use_cache,
            **kwargs,
        )

    def _reshape(self, model: openvino.runtime.Model, batch_size: int, sequence_length: int, is_decoder=True):
        shapes = {}
        for inputs in model.inputs:
            shapes[inputs] = inputs.get_partial_shape()
            shapes[inputs][0] = -1
            input_name = inputs.get_any_name()
            if input_name.startswith("past_key_values"):
                if len(inputs.partial_shape) == 3 and input_name.endswith("value"):
                    shapes[inputs][1] = -1
                else:
                    shapes[inputs][2] = -1
            else:
                shapes[inputs][1] = -1
        model.reshape(shapes)
        return model

    def reshape(self, batch_size: int, sequence_length: int):
        logger.warning("Static shapes are not supported for causal language model.")
        return self

    def to(self, device: str):
        """
        Use the specified `device` for inference. For example: "cpu" or "gpu". `device` can
        be in upper or lower case. To speed up first inference, call `.compile()` after `.to()`.
        """
        self._device = device.upper()
        self.decoder._device = device.upper()
<<<<<<< HEAD
        self.request = None
=======
        self.decoder.request = None
>>>>>>> b6e4cecf
        return self

    def forward(self, *args, **kwargs):
        raise NotImplementedError


@add_start_docstrings(
    """
    OpenVINO Model with a causal language modeling head on top (linear layer with weights tied to the input
    embeddings).
    """,
    MODEL_START_DOCSTRING,
)
class OVModelForCausalLM(OVBaseDecoderModel, GenerationMixin):
    export_feature = "causal-lm"
    auto_model_class = AutoModelForCausalLM

    @add_start_docstrings_to_model_forward(
        INPUTS_DOCSTRING.format("batch_size, sequence_length")
        + TEXT_GENERATION_EXAMPLE.format(
            processor_class=_TOKENIZER_FOR_DOC,
            model_class="OVModelForCausalLM",
            checkpoint="gpt2",
        )
    )
    def forward(
        self,
        input_ids: torch.LongTensor = None,
        attention_mask: Optional[torch.FloatTensor] = None,
        past_key_values: Optional[Tuple[Tuple[torch.Tensor]]] = None,
        **kwargs,
    ) -> CausalLMOutputWithPast:
        if self.use_cache and past_key_values is not None:
            input_ids = input_ids[:, -1:]

        outputs = self.decoder(
            input_ids=input_ids,
            past_key_values=past_key_values,
            attention_mask=attention_mask,
        )
        return CausalLMOutputWithPast(logits=outputs.logits, past_key_values=outputs.past_key_values)

    # Adapted from transformers.models.gpt2.modeling_gpt2.GPT2LMHeadModel.prepare_inputs_for_generation
    def prepare_inputs_for_generation(self, input_ids, past_key_values=None, **kwargs):
        past_key_values = past_key_values or kwargs.get("past", None)

        # `past_key_values` may be in the stardard format (e.g. in contrastive search), converts to bloom's format if needed
        if past_key_values is not None and self.config.model_type == "bloom":
            if past_key_values[0][0].shape[0] == input_ids.shape[0]:
                past_key_values = self._convert_to_bloom_cache(past_key_values)

        return {
            "input_ids": input_ids,
            "past_key_values": past_key_values,
            "use_cache": self.use_cache,
            "position_ids": None,
            "attention_mask": kwargs.get("attention_mask", None),
            "token_type_ids": None,
        }

    def _reorder_cache(
        self, past_key_values: Tuple[Tuple[torch.Tensor]], beam_idx: torch.Tensor
    ) -> Tuple[Tuple[torch.Tensor]]:
        """
        This function is used to re-order the `past_key_values` cache if [`~PreTrainedModel.beam_search`] or
        [`~PreTrainedModel.beam_sample`] is called.
        This is required to match `past_key_values` with the correct beam_idx at every generation step.
        """
        if self.config.model_type == "bloom":
            return self._reorder_cache_bloom(past_key_values, beam_idx)

        # from transformers.models.gpt2.modeling_gpt2.GPT2LMHeadModel._reorder_cache
        return tuple(
            tuple(past_state.index_select(0, beam_idx.to(past_state.device)) for past_state in layer_past)
            for layer_past in past_key_values
        )

    # Copied from transformers.models.bloom.modeling_bloom.BloomForCausalLM._reorder_cache
    def _reorder_cache_bloom(
        self, past_key_values: Tuple[Tuple[torch.Tensor]], beam_idx: torch.Tensor
    ) -> Tuple[Tuple[torch.Tensor]]:
        """
        This function is used to re-order the `past_key_values` cache if [`~PreTrainedModel.beam_search`] or
        [`~PreTrainedModel.beam_sample`] is called for bloom architecture.
        This is required to match `past_key_values` with the correct beam_idx at every generation step.
        """
        standardized_past = self._convert_to_standard_cache(past_key_values, batch_size=len(beam_idx))

        # Get a copy of `beam_idx` on all the devices where we need those indices.
        device_to_beam_idx = {
            past_state.device: beam_idx.to(past_state.device)
            for layer_past in past_key_values
            for past_state in layer_past
        }
        reordered_past = tuple(
            (
                layer_past[0].index_select(0, device_to_beam_idx[layer_past[0].device]),
                layer_past[1].index_select(0, device_to_beam_idx[layer_past[0].device]),
            )
            for layer_past in standardized_past
        )
        return self._convert_to_bloom_cache(reordered_past)

    # Copied from transformers.models.bloom.modeling_bloom.BloomPreTrainedModel._convert_to_bloom_cache
    @staticmethod
    def _convert_to_bloom_cache(past_key_value: Tuple[Tuple[torch.Tensor]]) -> Tuple[Tuple[torch.Tensor]]:
        """
        Converts the cache to the format expected by Bloom, i.e. to tuple(tuple([batch_size * num_heads, ...]))
        """
        batch_size, num_heads, head_dim, seq_length = past_key_value[0][0].shape
        batch_size_times_num_heads = batch_size * num_heads
        # key:  [batch_size, num_heads, head_dim, seq_length] -> [batch_size * num_heads, head_dim, seq_length]
        # value: [batch_size, num_heads, seq_length, head_dim] -> [batch_size * num_heads, seq_length, head_dim]
        return tuple(
            (
                layer_past[0].view(batch_size_times_num_heads, head_dim, seq_length),
                layer_past[1].view(batch_size_times_num_heads, seq_length, head_dim),
            )
            for layer_past in past_key_value
        )

    # Adapted from transformers.models.bloom.modeling_bloom.BloomPreTrainedModel._convert_to_standard_cache
    def _convert_to_standard_cache(
        self, past_key_value: Tuple[Tuple[torch.Tensor]], batch_size: int
    ) -> Tuple[Tuple[torch.Tensor]]:
        """
        Standardizes the format of the cache so as to match most implementations, i.e. to tuple(tuple([batch_size, num_heads, ...]))
        """
        if self.config.model_type != "bloom":
            return past_key_value

        batch_size_times_num_heads, head_dim, seq_length = past_key_value[0][0].shape
        num_heads = batch_size_times_num_heads // batch_size
        # key: [batch_size * num_heads, head_dim, seq_length] -> [batch_size, num_heads, head_dim, seq_length]
        # value: [batch_size * num_heads, seq_length, head_dim] -> [batch_size, num_heads, seq_length, head_dim]
        return tuple(
            (
                layer_past[0].view(batch_size, num_heads, head_dim, seq_length),
                layer_past[1].view(batch_size, num_heads, seq_length, head_dim),
            )
            for layer_past in past_key_value
        )

    def can_generate(self):
        """Returns True to validate the check that the model using `GenerationMixin.generate()` can indeed generate."""
        return True


class OVDecoder:
    def __init__(
        self, model: openvino.runtime.Model, device: str, use_cache: bool, ov_config: Dict, config: NormalizedConfig
    ):
        self.model = model
        self._device = device
        self.device = torch.device("cpu")
        self.input_names = {key.get_any_name(): idx for idx, key in enumerate(self.model.inputs)}
        self.output_names = {key.get_any_name(): idx for idx, key in enumerate(self.model.outputs)}
        self.key_value_input_names = [key for key in self.input_names if "key_values" in key]
        self.key_value_output_names = [key for key in self.output_names if "present" in key]
        self.use_cache = use_cache
        self.num_pkv = 2
        self.ov_config = ov_config
        self.config = config
        self.request = None
        self.latencies = []

    def forward(
        self,
        input_ids: torch.LongTensor,
        attention_mask: Optional[torch.LongTensor] = None,
        past_key_values: Optional[Tuple[Tuple[torch.FloatTensor]]] = None,
    ) -> CausalLMOutputWithPast:
        self._create_inference_request()

        inputs = {}
        if past_key_values is not None:
            # Flatten the past_key_values
            past_key_values = tuple(
                _contiguous_helper(np.array(past_key_value))
                for pkv_per_layer in past_key_values
                for past_key_value in pkv_per_layer
            )
            # Add the past_key_values to the decoder inputs
            inputs = {
                input_name: Tensor(past_key_value, shared_memory=True)
                for input_name, past_key_value in zip(self.key_value_input_names, past_key_values)
            }

        # Create empty past_key_values for decoder_with_past first generation step
        elif self.use_cache:
            shape_input_ids = input_ids.shape
            num_attention_heads = self.config.num_attention_heads if self.config.config.model_type == "bloom" else 1
            for input_name in self.key_value_input_names:
                model_inputs = self.model.input(input_name)
                shape = model_inputs.get_partial_shape()
                shape[0] = shape_input_ids[0] * num_attention_heads
                if shape[2].is_dynamic:
                    shape[2] = 0
                if shape[1].is_dynamic:
                    shape[1] = 0
                inputs[input_name] = Tensor(model_inputs.get_element_type(), shape.get_shape())

        inputs["input_ids"] = np.array(input_ids)

        # Add the attention_mask inputs when needed
        if "attention_mask" in self.input_names and attention_mask is not None:
            inputs["attention_mask"] = np.array(attention_mask)

        # Run inference
        self.request.start_async(inputs)
        self.request.wait()
        self.latencies.append(self.request.latency)

        outputs = {
            key.get_any_name(): value.data for key, value in zip(self.request.model_outputs, self.request.outputs)
        }
        logits = torch.from_numpy(outputs["logits"]).to(self.device)

        if self.use_cache:
            # Tuple of length equal to : number of layer * number of past_key_value per decoder layer (2 corresponds to the self-attention layer)
            past_key_values = tuple(
                torch.from_numpy(outputs[key]).to(self.device) for key in self.key_value_output_names
            )
            # Tuple of tuple of length `n_layers`, with each tuple of length equal to 2 (k/v of self-attention)
            past_key_values = tuple(
                past_key_values[i : i + self.num_pkv] for i in range(0, len(past_key_values), self.num_pkv)
            )
        else:
            past_key_values = None

        return CausalLMOutputWithPast(logits=logits, past_key_values=past_key_values)

    def __call__(self, *args, **kwargs):
        return self.forward(*args, **kwargs)

    def _create_inference_request(self):
        if self.request is None:
            logger.info("Compiling the decoder and creating the inference request ...")
            compiled_model = core.compile_model(self.model, self._device, self.ov_config)
            self.request = compiled_model.create_infer_request()<|MERGE_RESOLUTION|>--- conflicted
+++ resolved
@@ -215,11 +215,7 @@
         """
         self._device = device.upper()
         self.decoder._device = device.upper()
-<<<<<<< HEAD
-        self.request = None
-=======
         self.decoder.request = None
->>>>>>> b6e4cecf
         return self
 
     def forward(self, *args, **kwargs):
