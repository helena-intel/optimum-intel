--- conflicted
+++ resolved
@@ -221,11 +221,7 @@
         ),
         (
             OVModelForCausalLM,
-<<<<<<< HEAD
             "HuggingFaceH4/tiny-random-LlamaForCausalLM",
-=======
-            "opt",
->>>>>>> a06522cc
             dict(
                 bits=4,
                 sym=True,
